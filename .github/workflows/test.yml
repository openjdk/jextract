--- conflicted
+++ resolved
@@ -21,17 +21,10 @@
         include:
           - os: ubuntu-20.04
             TARGET: linux-gnu-ubuntu-20.04
-<<<<<<< HEAD
-            JAVA20_HOME: /tmp/deps/jdk-20
-          - os: macos-latest
-            TARGET: apple-darwin
-            JAVA20_HOME: /tmp/deps/jdk-20/jdk-20.jdk/Contents/Home
-=======
             TOOLCHAIN_JAVA_HOME: /tmp/deps/jdk-toolchain
           - os: macos-latest
             TARGET: apple-darwin
             TOOLCHAIN_JAVA_HOME: /tmp/deps/jdk-toolchain/jdk-22.jdk/Contents/Home
->>>>>>> bd45c8b5
 
     steps:
     - name: 'Check out repository'
@@ -45,31 +38,6 @@
         mkdir -p deps/jtreg
         mkdir -p /tmp/deps
 
-<<<<<<< HEAD
-    - name: 'Download JDK 20'
-      id: download_jdk_20
-      uses: oracle-actions/setup-java@v1.1.1
-      with:
-        website: jdk.java.net
-        release: 20
-        install: false
-        
-    - name: 'Extract JDK 20'
-      shell: sh
-      run: |
-        mkdir -p /tmp/deps/jdk-20
-        tar --strip-components=1 -xvf ${{ steps.download_jdk_20.outputs.archive }} -C /tmp/deps/jdk-20
-        ls -lah /tmp/deps/jdk-20
-
-    - name: 'Check Java 20 version'
-      shell: sh
-      run: |
-        ${{ matrix.JAVA20_HOME }}/bin/java --version
-
-    # This sets JAVA_HOME which is then used to run gradle
-    - name: 'Setup Java 17'
-      uses: oracle-actions/setup-java@v1.3.1
-=======
     - name: 'Download toolchain JDK'
       id: download_toolchain_jdk
       uses: oracle-actions/setup-java@v1.3.2
@@ -92,7 +60,6 @@
 
     - name: 'Setup Java 17'
       uses: oracle-actions/setup-java@v1.3.2
->>>>>>> bd45c8b5
       with:
         release: 17
 
@@ -113,21 +80,13 @@
     - name: 'Build Jextract'
       shell: sh
       run: |
-<<<<<<< HEAD
-        sh ./gradlew -Pjdk20_home=${{ matrix.JAVA20_HOME }} -Pllvm_home=/tmp/deps/clang_llvm clean verify        
-=======
         sh ./gradlew -Pjdk22_home=${{ matrix.TOOLCHAIN_JAVA_HOME }} -Pllvm_home=/tmp/deps/clang_llvm clean verify        
->>>>>>> bd45c8b5
 
     - name: 'Check out JTReg'
       uses: actions/checkout@v4.1.1
       with:
         repository: 'openjdk/jtreg'
-<<<<<<< HEAD
-        ref: 'jtreg-7.1.1+1'
-=======
         ref: 'jtreg-7.3.1+1'
->>>>>>> bd45c8b5
         fetch-depth: 1
         path: deps/jtreg
 
@@ -141,8 +100,4 @@
     - name: 'Run tests'
       shell: sh
       run: |
-<<<<<<< HEAD
-        sh ./gradlew -Pjdk20_home=${{ matrix.JAVA20_HOME }} -Pllvm_home=/tmp/deps/clang_llvm -Pjtreg_home=./deps/jtreg/build/images/jtreg jtreg
-=======
-        sh ./gradlew -Pjdk22_home=${{ matrix.TOOLCHAIN_JAVA_HOME }} -Pllvm_home=/tmp/deps/clang_llvm -Pjtreg_home=./deps/jtreg/build/images/jtreg jtreg
->>>>>>> bd45c8b5
+        sh ./gradlew -Pjdk22_home=${{ matrix.TOOLCHAIN_JAVA_HOME }} -Pllvm_home=/tmp/deps/clang_llvm -Pjtreg_home=./deps/jtreg/build/images/jtreg jtreg