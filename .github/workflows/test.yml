name: Build and test Jextract

on:
  push:
    branches-ignore:
      - master
      - pr/*
  workflow_dispatch:

env:
  CLANG_LLVM_BASE_URL: "https://github.com/llvm/llvm-project/releases/download/llvmorg-13.0.0/clang+llvm-13.0.0-x86_64"
  ARCHIVE_EXT: "tar.xz"

jobs:

  build-and-test:
    runs-on: ${{ matrix.os }}
    strategy:
      matrix:
        os: [macos-latest, ubuntu-20.04]
        include:
          - os: ubuntu-20.04
            TARGET: linux-gnu-ubuntu-20.04
<<<<<<< HEAD
            JAVA22_HOME: /tmp/deps/jdk-22
          - os: macos-latest
            TARGET: apple-darwin
            JAVA22_HOME: /tmp/deps/jdk-22/jdk-22.jdk/Contents/Home
=======
            TOOLCHAIN_JAVA_HOME: /tmp/deps/jdk-toolchain
          - os: macos-latest
            TARGET: apple-darwin
            TOOLCHAIN_JAVA_HOME: /tmp/deps/jdk-toolchain/jdk-22.jdk/Contents/Home
>>>>>>> 3e7e4de5

    steps:
    - name: 'Check out repository'
      uses: actions/checkout@v4.1.1
      with:
        fetch-depth: 1
        
    - name: 'Prepare'
      shell: sh
      run: |
        mkdir -p deps/jtreg
        mkdir -p /tmp/deps

<<<<<<< HEAD
    - name: 'Download JDK 22'
      id: download_jdk_22
=======
    - name: 'Download toolchain JDK'
      id: download_toolchain_jdk
>>>>>>> 3e7e4de5
      uses: oracle-actions/setup-java@v1.3.2
      with:
        website: jdk.java.net
        release: 22
        install: false
        
<<<<<<< HEAD
    - name: 'Extract JDK 22'
      shell: sh
      run: |
        mkdir -p /tmp/deps/jdk-22
        tar --strip-components=1 -xvf ${{ steps.download_jdk_22.outputs.archive }} -C /tmp/deps/jdk-22
        ls -lah /tmp/deps/jdk-22

    - name: 'Check Java 22 version'
      shell: sh
      run: |
        ${{ matrix.JAVA22_HOME }}/bin/java --version

    - name: 'Setup Java 17'
      uses: oracle-actions/setup-java@v1.1.1
=======
    - name: 'Extract Toolchain JDK'
      shell: sh
      run: |
        mkdir -p /tmp/deps/jdk-toolchain
        tar --strip-components=1 -xvf ${{ steps.download_toolchain_jdk.outputs.archive }} -C /tmp/deps/jdk-toolchain
        ls -lah /tmp/deps/jdk-toolchain

    - name: 'Check toolchain Java version'
      shell: sh
      run: |
        ${{ matrix.TOOLCHAIN_JAVA_HOME }}/bin/java --version

    - name: 'Setup Java 17'
      uses: oracle-actions/setup-java@v1.3.2
>>>>>>> 3e7e4de5
      with:
        release: 17

    - name: 'Check default Java version'
      shell: sh
      run: |
        java --version
        echo JAVA_HOME=$JAVA_HOME

    - name: 'Setup LLVM'
      shell: sh
      run: |
        mkdir -p /tmp/deps/clang_llvm
        wget -O /tmp/deps/LLVM.tar.gz ${{ env.CLANG_LLVM_BASE_URL }}-${{ matrix.TARGET }}.${{ env.ARCHIVE_EXT }}
        tar --strip-components=1 -xvf /tmp/deps/LLVM.tar.gz -C /tmp/deps/clang_llvm
        ls -lah /tmp/deps/clang_llvm

    - name: 'Build Jextract'
      shell: sh
      run: |
<<<<<<< HEAD
        sh ./gradlew -Pjdk22_home=${{ matrix.JAVA22_HOME }} -Pllvm_home=/tmp/deps/clang_llvm clean verify        
=======
        sh ./gradlew -Pjdk22_home=${{ matrix.TOOLCHAIN_JAVA_HOME }} -Pllvm_home=/tmp/deps/clang_llvm clean verify        
>>>>>>> 3e7e4de5

    - name: 'Check out JTReg'
      uses: actions/checkout@v4.1.1
      with:
        repository: 'openjdk/jtreg'
        ref: 'jtreg-7.3.1+1'
        fetch-depth: 1
        path: deps/jtreg

    - name: 'Build JTReg'
      shell: bash
      working-directory: ./deps/jtreg
      run: |
        bash ./make/build.sh --jdk ${JAVA_HOME_11_X64}
        ls build/images/jtreg

    - name: 'Run tests'
      shell: sh
      run: |
<<<<<<< HEAD
        sh ./gradlew -Pjdk22_home=${{ matrix.JAVA22_HOME }} -Pllvm_home=/tmp/deps/clang_llvm -Pjtreg_home=./deps/jtreg/build/images/jtreg jtreg
=======
        sh ./gradlew -Pjdk22_home=${{ matrix.TOOLCHAIN_JAVA_HOME }} -Pllvm_home=/tmp/deps/clang_llvm -Pjtreg_home=./deps/jtreg/build/images/jtreg jtreg
>>>>>>> 3e7e4de5
<|MERGE_RESOLUTION|>--- conflicted
+++ resolved
@@ -21,17 +21,10 @@
         include:
           - os: ubuntu-20.04
             TARGET: linux-gnu-ubuntu-20.04
-<<<<<<< HEAD
-            JAVA22_HOME: /tmp/deps/jdk-22
-          - os: macos-latest
-            TARGET: apple-darwin
-            JAVA22_HOME: /tmp/deps/jdk-22/jdk-22.jdk/Contents/Home
-=======
             TOOLCHAIN_JAVA_HOME: /tmp/deps/jdk-toolchain
           - os: macos-latest
             TARGET: apple-darwin
             TOOLCHAIN_JAVA_HOME: /tmp/deps/jdk-toolchain/jdk-22.jdk/Contents/Home
->>>>>>> 3e7e4de5
 
     steps:
     - name: 'Check out repository'
@@ -45,35 +38,14 @@
         mkdir -p deps/jtreg
         mkdir -p /tmp/deps
 
-<<<<<<< HEAD
-    - name: 'Download JDK 22'
-      id: download_jdk_22
-=======
     - name: 'Download toolchain JDK'
       id: download_toolchain_jdk
->>>>>>> 3e7e4de5
       uses: oracle-actions/setup-java@v1.3.2
       with:
         website: jdk.java.net
         release: 22
         install: false
         
-<<<<<<< HEAD
-    - name: 'Extract JDK 22'
-      shell: sh
-      run: |
-        mkdir -p /tmp/deps/jdk-22
-        tar --strip-components=1 -xvf ${{ steps.download_jdk_22.outputs.archive }} -C /tmp/deps/jdk-22
-        ls -lah /tmp/deps/jdk-22
-
-    - name: 'Check Java 22 version'
-      shell: sh
-      run: |
-        ${{ matrix.JAVA22_HOME }}/bin/java --version
-
-    - name: 'Setup Java 17'
-      uses: oracle-actions/setup-java@v1.1.1
-=======
     - name: 'Extract Toolchain JDK'
       shell: sh
       run: |
@@ -88,7 +60,6 @@
 
     - name: 'Setup Java 17'
       uses: oracle-actions/setup-java@v1.3.2
->>>>>>> 3e7e4de5
       with:
         release: 17
 
@@ -109,11 +80,7 @@
     - name: 'Build Jextract'
       shell: sh
       run: |
-<<<<<<< HEAD
-        sh ./gradlew -Pjdk22_home=${{ matrix.JAVA22_HOME }} -Pllvm_home=/tmp/deps/clang_llvm clean verify        
-=======
         sh ./gradlew -Pjdk22_home=${{ matrix.TOOLCHAIN_JAVA_HOME }} -Pllvm_home=/tmp/deps/clang_llvm clean verify        
->>>>>>> 3e7e4de5
 
     - name: 'Check out JTReg'
       uses: actions/checkout@v4.1.1
@@ -133,8 +100,4 @@
     - name: 'Run tests'
       shell: sh
       run: |
-<<<<<<< HEAD
-        sh ./gradlew -Pjdk22_home=${{ matrix.JAVA22_HOME }} -Pllvm_home=/tmp/deps/clang_llvm -Pjtreg_home=./deps/jtreg/build/images/jtreg jtreg
-=======
-        sh ./gradlew -Pjdk22_home=${{ matrix.TOOLCHAIN_JAVA_HOME }} -Pllvm_home=/tmp/deps/clang_llvm -Pjtreg_home=./deps/jtreg/build/images/jtreg jtreg
->>>>>>> 3e7e4de5
+        sh ./gradlew -Pjdk22_home=${{ matrix.TOOLCHAIN_JAVA_HOME }} -Pllvm_home=/tmp/deps/clang_llvm -Pjtreg_home=./deps/jtreg/build/images/jtreg jtreg