--- conflicted
+++ resolved
@@ -1,20 +1,12 @@
 ## Jextract
 
-<<<<<<< HEAD
-`jextract` is a tool which mechanically generates Java bindings from a native library headers. This tools leverages the [clang C API](https://clang.llvm.org/doxygen/group__CINDEX.html) in order to parse the headers associated with a given native library, and the generated Java bindings build upon the [Foreign Function & Memory API](https://openjdk.java.net/jeps/434). The `jextract` tool was originally developed in the context of [Project Panama](https://openjdk.java.net/projects/panama/) (and then made available in the Project Panama [Early Access binaries](https://jdk.java.net/panama/)).
-=======
 `jextract` is a tool which mechanically generates Java bindings from a native library headers. This tools leverages the [clang C API](https://clang.llvm.org/doxygen/group__CINDEX.html) in order to parse the headers associated with a given native library, and the generated Java bindings build upon the [Foreign Function & Memory API](https://openjdk.java.net/jeps/454). The `jextract` tool was originally developed in the context of [Project Panama](https://openjdk.java.net/projects/panama/) (and then made available in the Project Panama [Early Access binaries](https://jdk.java.net/panama/)).
->>>>>>> bd45c8b5
 
 ### Getting jextract
 
 Pre-built binaries for jextract are periodically released [here](https://jdk.java.net/jextract). These binaries are built from the `master` branch of this repo, and target the foreign memory access and function API in the latest mainline JDK (for which binaries can be found [here](https://jdk.java.net)).
 
-<<<<<<< HEAD
-Alternatively, to build jextract from the latest sources (which include all the latest updates and fixes) please refer to the [building](#building--testing) section below.
-=======
 Alternatively, to build jextract from the latest sources (which include all the latest updates and fixes) please refer to the [building](#building) section below.
->>>>>>> bd45c8b5
 
 ---
 
@@ -48,15 +40,9 @@
 class TestPoint {
     public static void main(String[] args) {
         try (Arena arena = Arena.ofConfined()) {
-<<<<<<< HEAD
-           MemorySegment point = arena.allocate(Point2d.$LAYOUT());
-           Point2d.x$set(point, 3d);
-           Point2d.y$set(point, 4d);
-=======
            MemorySegment point = Point2d.allocate(arena);
            Point2d.x(point, 3d);
            Point2d.y(point, 4d);
->>>>>>> bd45c8b5
            distance(point);
         }
     }
@@ -133,17 +119,6 @@
 
 It is easy to see how this mechanism allows developers to look into the set of symbols seen by `jextract` while parsing, and then process the generated include file, so as to prevent code generation for otherwise unused symbols.
 
-<<<<<<< HEAD
----
-
-### Building & Testing
-
-`jextract` depends on the [C libclang API](https://clang.llvm.org/doxygen/group__CINDEX.html). To build the jextract sources, the easiest option is to download LLVM binaries for your platform, which can be found [here](https://releases.llvm.org/download.html) (a version >= 9 is required). Both the `jextract` tool and the bindings it generates depend heavily on the [Foreign Function & Memory API](https://openjdk.java.net/jeps/434), so a suitable [jdk 20 distribution](https://jdk.java.net/20/) is also required.
-
-> <details><summary><strong>Building older jextract versions</strong></summary>
->
-> The `master` branch always tracks the latest version of the JDK. If you wish to build an older version of jextract, which targets an earlier version of the JDK you can do so by chercking out the appropriate branch.
-=======
 #### Tracing support
 
 It is sometimes useful to inspect the parameters passed to a native call, especially when diagnosing application
@@ -187,7 +162,6 @@
 > <details><summary><strong>Building older jextract versions</strong></summary>
 >
 > The `master` branch always tracks the latest version of the JDK. If you wish to build an older version of jextract, which targets an earlier version of the JDK you can do so by checking out the appropriate branch.
->>>>>>> bd45c8b5
 > For example, to build a jextract tool which works against JDK 21:
 >
 > `git checkout jdk21`
@@ -228,11 +202,7 @@
 Expected a header file
 ```
 
-<<<<<<< HEAD
-#### Testing
-=======
 ### Testing
->>>>>>> bd45c8b5
 
 The repository also contains a comprehensive set of tests, written using the [jtreg](https://openjdk.java.net/jtreg/) test framework, which can be run as follows (again, on Windows, `gradlew.bat` should be used instead):
 
