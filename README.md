## Jextract

`jextract` is a tool which mechanically generates Java bindings from a native library headers. This tools leverages the [clang C API](https://clang.llvm.org/doxygen/group__CINDEX.html) in order to parse the headers associated with a given native library, and the generated Java bindings build upon the [Foreign Function & Memory API](https://openjdk.java.net/jeps/434). The `jextract` tool was originally developed in the context of [Project Panama](https://openjdk.java.net/projects/panama/) (and then made available in the Project Panama [Early Access binaries](https://jdk.java.net/panama/)).

### Getting jextract

Pre-built binaries for jextract are periodically released [here](https://jdk.java.net/jextract). These binaries are built from the `master` branch of this repo, and target the foreign memory access and function API in the latest mainline JDK (for which binaries can be found [here](https://jdk.java.net)).

Alternatively, to build jextract from the latest sources (which include all the latest updates and fixes) please refer to the [building](#building--testing) section below.

---

### Using jextract

To understand how `jextract` works, consider the following C header file:

```c
//point.h
struct Point2d {
    double x;
    double y;
};

double distance(struct Point2d);
```

We can run `jextract`, as follows:

```
jextract --source -t org.jextract point.h
```

We can then use the generated code as follows:

```java
import java.lang.foreign.*;
import static org.jextract.point_h.*;
import org.jextract.Point2d;

class TestPoint {
    public static void main(String[] args) {
        try (var arena = Arena.openConfined()) {
           MemorySegment point = arena.allocate(Point2d.$LAYOUT());
           Point2d.x$set(point, 3d);
           Point2d.y$set(point, 4d);
           distance(point);
        }
    }
}
```

As we can see, the `jextract` tool generated a `Point2d` class, modelling the C struct, and a `point_h` class which contains static native function wrappers, such as `distance`. If we look inside the generated code for `distance` we can find the following:

```java
static final FunctionDescriptor distance$FUNC = FunctionDescriptor.of(Constants$root.C_DOUBLE$LAYOUT,
    MemoryLayout.structLayout(
         Constants$root.C_DOUBLE$LAYOUT.withName("x"),
         Constants$root.C_DOUBLE$LAYOUT.withName("y")
    ).withName("Point2d")
);
static final MethodHandle distance$MH = RuntimeHelper.downcallHandle(
    "distance",
    constants$0.distance$FUNC
);

public static MethodHandle distance$MH() {
    return RuntimeHelper.requireNonNull(constants$0.distance$MH,"distance");
}
public static double distance ( MemorySegment x0) {
    var mh$ = distance$MH();
    try {
        return (double)mh$.invokeExact(x0);
    } catch (Throwable ex$) {
        throw new AssertionError("should not reach here", ex$);
    }
}
```

In other words, the `jextract` tool has generated all the required supporting code (`MemoryLayout`, `MethodHandle` and `FunctionDescriptor`) that is needed to call the underlying `distance` native function. For more examples on how to use the `jextract` tool with real-world libraries, please refer to the [samples folder](samples) (building/running particular sample may require specific third-party software installation).

#### Command line options

The `jextract` tool includes several customization options. Users can select in which package the generated code should be emitted, and what the name of the main extracted class should be. If no package is specified, classes are generated in the unnamed package. If no name is specified for the main header class, then the header class name is
derived from the header file name. For example, if jextract is run on foo.h, then foo_h will be the name of the main header class.

A complete list of all the supported options is given below:

| Option                                                       | Meaning                                                      |
| :----------------------------------------------------------- | ------------------------------------------------------------ |
| `-D --define-macro <macro>=<value>`                          | define <macro> to <value> (or 1 if <value> omitted)          |
| `--header-class-name <name>`                                 | name of the generated header class. If this option is not specified, then header class name is derived from the header file name. For example, class "foo_h" for header "foo.h". |
| `-t, --target-package <package>`                             | target package name for the generated classes. If this option is not specified, then unnamed package is used.  |
| `-I, --include-dir <dir>`                                    | append directory to the include search paths. Include search paths are searched in order. For example, if `-I foo -I bar` is specified, header files will be searched in "foo" first, then (if nothing is found) in "bar".|
| `-l, --library <name \| path>`                               | specify a library by platform-independent name (e.g. "GL") or by absolute path ("/usr/lib/libGL.so") that will be loaded by the generated class. |
| `--output <path>`                                            | specify where to place generated files                       |
| `--source`                                                   | generate java sources instead of classfiles                  |
| `--dump-includes <String>`                                   | dump included symbols into specified file (see below)        |
| `--include-[function,constant,struct,union,typedef,var]<String>` | Include a symbol of the given name and kind in the generated bindings (see below). When one of these options is specified, any symbol that is not matched by any specified filters is omitted from the generated bindings. |
| `--version`                                                  | print version information and exit                           |


#### Additional clang options

Users can specify additional clang compiler options, by creating a file named
`compile_flags.txt` in the current folder, as described [here](https://clang.llvm.org/docs/JSONCompilationDatabase.html#alternatives).

#### Filtering symbols

To allow for symbol filtering, `jextract` can generate a *dump* of all the symbols encountered in an header file; this dump can be manipulated, and then used as an argument file (using the `@argfile` syntax also available in other JDK tools) to e.g. generate bindings only for a *subset* of symbols seen by `jextract`. For instance, if we run `jextract` with as follows:

```
jextract --dump-includes includes.txt point.h
```

We obtain the following file (`includes.txt`):

```
#### Extracted from: point.h

--include-struct Point2d    # header: point.h
--include-function distance # header: point.h
```

This file can be passed back to `jextract`, as follows:

```
jextract -t org.jextract --source @includes.txt point.h
```

It is easy to see how this mechanism allows developers to look into the set of symbols seen by `jextract` while parsing, and then process the generated include file, so as to prevent code generation for otherwise unused symbols.

---

### Building & Testing

<<<<<<< HEAD
`jextract` depends on the [C libclang API](https://clang.llvm.org/doxygen/group__CINDEX.html). To build the jextract sources, the easiest option is to download LLVM binaries for your platform, which can be found [here](https://releases.llvm.org/download.html) (a version >= 9 is required). Both the `jextract` tool and the bindings it generates depend heavily on the [Foreign Function & Memory API](https://openjdk.java.net/jeps/424), so a suitable [jdk 19 distribution](https://jdk.java.net/19/) is also required.

> <details><summary><strong>Building older jextract versions</strong></summary>
> 
> The `master` branch always tracks the latest version of the JDK. If you wish to build an older version of jextract, which targets an earlier version of the JDK you can do so by chercking out the appropriate branch.
> For example, to build a jextract tool which works against JDK 18:
> 
> `git checkout jdk18`
> 
=======
`jextract` depends on the [C libclang API](https://clang.llvm.org/doxygen/group__CINDEX.html). To build the jextract sources, the easiest option is to download LLVM binaries for your platform, which can be found [here](https://releases.llvm.org/download.html) (a version >= 9 is required). Both the `jextract` tool and the bindings it generates depend heavily on the [Foreign Function & Memory API](https://openjdk.java.net/jeps/434), so a suitable [jdk 20 distribution](https://jdk.java.net/20/) is also required.

> <details><summary><strong>Building older jextract versions</strong></summary>
>
> The `master` branch always tracks the latest version of the JDK. If you wish to build an older version of jextract, which targets an earlier version of the JDK you can do so by chercking out the appropriate branch.
> For example, to build a jextract tool which works against JDK 18:
>
> `git checkout jdk18`
>
>>>>>>> 2db309fd
> Over time, new branches will be added, each targeting a specific JDK version.
> </details>

`jextract` can be built using `gradle`, as follows (on Windows, `gradlew.bat` should be used instead).

(**Note**: Run the Gradle build with a Java version appropriate for the Gradle version. For example, Gradle 7.5.1
supports JDK 18. Please checkout the [Gradle compatibility matrix](https://docs.gradle.org/current/userguide/compatibility.html#java) for the appropate JDK version needed for builds)



```sh
<<<<<<< HEAD
$ sh ./gradlew -Pjdk19_home=<jdk19_home_dir> -Pllvm_home=<libclang_dir> clean verify
=======
$ sh ./gradlew -Pjdk20_home=<jdk20_home_dir> -Pllvm_home=<libclang_dir> clean verify
>>>>>>> 2db309fd
```


> <details><summary><strong>Using a local installation of LLVM</strong></summary>
<<<<<<< HEAD
> 
=======
>
>>>>>>> 2db309fd
> While the recommended way is to use a [release from the LLVM project](https://releases.llvm.org/download.html),
> extract it then make `llvm_home` point to this directory, it may be possible to use a local installation instead.
>
> E.g. on macOs the `llvm_home` can also be set as one of these locations :
<<<<<<< HEAD
> 
> * `/Library/Developer/CommandLineTools/usr/` if using Command Line Tools
> * `/Applications/Xcode.app/Contents/Developer/Toolchains/XcodeDefault.xctoolchain/usr/` if using XCode
> * `$(brew --prefix llvm)` if using the [LLVM install from Homebrew](https://formulae.brew.sh/formula/llvm#default)
> 
=======
>
> * `/Library/Developer/CommandLineTools/usr/` if using Command Line Tools
> * `/Applications/Xcode.app/Contents/Developer/Toolchains/XcodeDefault.xctoolchain/usr/` if using XCode
> * `$(brew --prefix llvm)` if using the [LLVM install from Homebrew](https://formulae.brew.sh/formula/llvm#default)
>
>>>>>>> 2db309fd
> </details>

After building, there should be a new `jextract` folder under `build`.
To run the `jextract` tool, simply run the `jextract` command in the `bin` folder:

```sh
$ build/jextract/bin/jextract
Expected a header file
```

#### Testing

The repository also contains a comprehensive set of tests, written using the [jtreg](https://openjdk.java.net/jtreg/) test framework, which can be run as follows (again, on Windows, `gradlew.bat` should be used instead):

```sh
<<<<<<< HEAD
$ sh ./gradlew -Pjdk19_home=<jdk19_home_dir> -Pllvm_home=<libclang_dir> -Pjtreg_home=<jtreg_home> jtreg
=======
$ sh ./gradlew -Pjdk20_home=<jdk20_home_dir> -Pllvm_home=<libclang_dir> -Pjtreg_home=<jtreg_home> jtreg
>>>>>>> 2db309fd
```

Note: running `jtreg` task requires `cmake` to be available on the `PATH`.<|MERGE_RESOLUTION|>--- conflicted
+++ resolved
@@ -128,94 +128,3 @@
 ```
 
 It is easy to see how this mechanism allows developers to look into the set of symbols seen by `jextract` while parsing, and then process the generated include file, so as to prevent code generation for otherwise unused symbols.
-
----
-
-### Building & Testing
-
-<<<<<<< HEAD
-`jextract` depends on the [C libclang API](https://clang.llvm.org/doxygen/group__CINDEX.html). To build the jextract sources, the easiest option is to download LLVM binaries for your platform, which can be found [here](https://releases.llvm.org/download.html) (a version >= 9 is required). Both the `jextract` tool and the bindings it generates depend heavily on the [Foreign Function & Memory API](https://openjdk.java.net/jeps/424), so a suitable [jdk 19 distribution](https://jdk.java.net/19/) is also required.
-
-> <details><summary><strong>Building older jextract versions</strong></summary>
-> 
-> The `master` branch always tracks the latest version of the JDK. If you wish to build an older version of jextract, which targets an earlier version of the JDK you can do so by chercking out the appropriate branch.
-> For example, to build a jextract tool which works against JDK 18:
-> 
-> `git checkout jdk18`
-> 
-=======
-`jextract` depends on the [C libclang API](https://clang.llvm.org/doxygen/group__CINDEX.html). To build the jextract sources, the easiest option is to download LLVM binaries for your platform, which can be found [here](https://releases.llvm.org/download.html) (a version >= 9 is required). Both the `jextract` tool and the bindings it generates depend heavily on the [Foreign Function & Memory API](https://openjdk.java.net/jeps/434), so a suitable [jdk 20 distribution](https://jdk.java.net/20/) is also required.
-
-> <details><summary><strong>Building older jextract versions</strong></summary>
->
-> The `master` branch always tracks the latest version of the JDK. If you wish to build an older version of jextract, which targets an earlier version of the JDK you can do so by chercking out the appropriate branch.
-> For example, to build a jextract tool which works against JDK 18:
->
-> `git checkout jdk18`
->
->>>>>>> 2db309fd
-> Over time, new branches will be added, each targeting a specific JDK version.
-> </details>
-
-`jextract` can be built using `gradle`, as follows (on Windows, `gradlew.bat` should be used instead).
-
-(**Note**: Run the Gradle build with a Java version appropriate for the Gradle version. For example, Gradle 7.5.1
-supports JDK 18. Please checkout the [Gradle compatibility matrix](https://docs.gradle.org/current/userguide/compatibility.html#java) for the appropate JDK version needed for builds)
-
-
-
-```sh
-<<<<<<< HEAD
-$ sh ./gradlew -Pjdk19_home=<jdk19_home_dir> -Pllvm_home=<libclang_dir> clean verify
-=======
-$ sh ./gradlew -Pjdk20_home=<jdk20_home_dir> -Pllvm_home=<libclang_dir> clean verify
->>>>>>> 2db309fd
-```
-
-
-> <details><summary><strong>Using a local installation of LLVM</strong></summary>
-<<<<<<< HEAD
-> 
-=======
->
->>>>>>> 2db309fd
-> While the recommended way is to use a [release from the LLVM project](https://releases.llvm.org/download.html),
-> extract it then make `llvm_home` point to this directory, it may be possible to use a local installation instead.
->
-> E.g. on macOs the `llvm_home` can also be set as one of these locations :
-<<<<<<< HEAD
-> 
-> * `/Library/Developer/CommandLineTools/usr/` if using Command Line Tools
-> * `/Applications/Xcode.app/Contents/Developer/Toolchains/XcodeDefault.xctoolchain/usr/` if using XCode
-> * `$(brew --prefix llvm)` if using the [LLVM install from Homebrew](https://formulae.brew.sh/formula/llvm#default)
-> 
-=======
->
-> * `/Library/Developer/CommandLineTools/usr/` if using Command Line Tools
-> * `/Applications/Xcode.app/Contents/Developer/Toolchains/XcodeDefault.xctoolchain/usr/` if using XCode
-> * `$(brew --prefix llvm)` if using the [LLVM install from Homebrew](https://formulae.brew.sh/formula/llvm#default)
->
->>>>>>> 2db309fd
-> </details>
-
-After building, there should be a new `jextract` folder under `build`.
-To run the `jextract` tool, simply run the `jextract` command in the `bin` folder:
-
-```sh
-$ build/jextract/bin/jextract
-Expected a header file
-```
-
-#### Testing
-
-The repository also contains a comprehensive set of tests, written using the [jtreg](https://openjdk.java.net/jtreg/) test framework, which can be run as follows (again, on Windows, `gradlew.bat` should be used instead):
-
-```sh
-<<<<<<< HEAD
-$ sh ./gradlew -Pjdk19_home=<jdk19_home_dir> -Pllvm_home=<libclang_dir> -Pjtreg_home=<jtreg_home> jtreg
-=======
-$ sh ./gradlew -Pjdk20_home=<jdk20_home_dir> -Pllvm_home=<libclang_dir> -Pjtreg_home=<jtreg_home> jtreg
->>>>>>> 2db309fd
-```
-
-Note: running `jtreg` task requires `cmake` to be available on the `PATH`.