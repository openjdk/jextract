/*
 * Copyright (c) 2021, Oracle and/or its affiliates. All rights reserved.
 *
 * Redistribution and use in source and binary forms, with or without
 * modification, are permitted provided that the following conditions
 * are met:
 *
 *   - Redistributions of source code must retain the above copyright
 *     notice, this list of conditions and the following disclaimer.
 *
 *   - Redistributions in binary form must reproduce the above copyright
 *     notice, this list of conditions and the following disclaimer in the
 *     documentation and/or other materials provided with the distribution.
 *
 *   - Neither the name of Oracle nor the names of its
 *     contributors may be used to endorse or promote products derived
 *     from this software without specific prior written permission.
 *
 * THIS SOFTWARE IS PROVIDED BY THE COPYRIGHT HOLDERS AND CONTRIBUTORS "AS
 * IS" AND ANY EXPRESS OR IMPLIED WARRANTIES, INCLUDING, BUT NOT LIMITED TO,
 * THE IMPLIED WARRANTIES OF MERCHANTABILITY AND FITNESS FOR A PARTICULAR
 * PURPOSE ARE DISCLAIMED.  IN NO EVENT SHALL THE COPYRIGHT OWNER OR
 * CONTRIBUTORS BE LIABLE FOR ANY DIRECT, INDIRECT, INCIDENTAL, SPECIAL,
 * EXEMPLARY, OR CONSEQUENTIAL DAMAGES (INCLUDING, BUT NOT LIMITED TO,
 * PROCUREMENT OF SUBSTITUTE GOODS OR SERVICES; LOSS OF USE, DATA, OR
 * PROFITS; OR BUSINESS INTERRUPTION) HOWEVER CAUSED AND ON ANY THEORY OF
 * LIABILITY, WHETHER IN CONTRACT, STRICT LIABILITY, OR TORT (INCLUDING
 * NEGLIGENCE OR OTHERWISE) ARISING IN ANY WAY OUT OF THE USE OF THIS
 * SOFTWARE, EVEN IF ADVISED OF THE POSSIBILITY OF SUCH DAMAGE.
 */

import java.lang.invoke.*;
import java.lang.foreign.*;
import java.util.Optional;
import java.util.function.Function;
import org.unix.dlfcn_h.*;
import static org.unix.dlfcn_h.*;

public class Dlopen {
    // implementation of Symbol lookup that loads a given shared object using dlopen
    // and looks up symbols using dlsym
<<<<<<< HEAD
    private static Function<String, Optional<MemorySegment>> lookup(String libraryName, SegmentScope scope) {
        try (Arena libArena = Arena.openConfined()) {
=======
    private static Function<String, Optional<MemorySegment>> lookup(String libraryName, Arena arena) {
        try (Arena libArena = Arena.ofConfined()) {
>>>>>>> 3250ae2b
            var handleAddr = dlopen(libArena.allocateUtf8String(libraryName), RTLD_LOCAL());
            if (handleAddr.equals(MemorySegment.NULL)) {
                throw new IllegalArgumentException("Cannot find library: " + libraryName);
            }
<<<<<<< HEAD
            var handle = MemorySegment.ofAddress(handleAddr.address(), 0, scope,
                () -> dlclose(handleAddr));
=======
            var handle = handleAddr.reinterpret(arena, org.unix.dlfcn_h::dlclose);
>>>>>>> 3250ae2b
            return name -> {
                try (var newArena = Arena.ofConfined()) {
                    var addr = dlsym(handle, newArena.allocateUtf8String(name));
                    return addr.equals(MemorySegment.NULL) ?
                        Optional.empty() : Optional.of(addr);
                }
            };
        }
    }

    public static void main(String[] args) throws Throwable {
        var arg = args.length > 0? args[0] : "Java";
        var libName = "libhello.dylib";
<<<<<<< HEAD
        try (var arena = Arena.openConfined()) {
            var symLookup = lookup(libName, arena.scope());
=======
        try (var arena = Arena.ofConfined()) {
            var symLookup = lookup(libName, arena);
>>>>>>> 3250ae2b

            var linker = Linker.nativeLinker();
            // get method handle for a function from helloLIb
            var greetingMH = linker.downcallHandle(
                symLookup.apply("greeting").get(),
                FunctionDescriptor.ofVoid(ValueLayout.ADDRESS));

            // invoke a function from helloLib
            greetingMH.invoke(arena.allocateUtf8String(arg));
        }
    }
}<|MERGE_RESOLUTION|>--- conflicted
+++ resolved
@@ -39,23 +39,13 @@
 public class Dlopen {
     // implementation of Symbol lookup that loads a given shared object using dlopen
     // and looks up symbols using dlsym
-<<<<<<< HEAD
-    private static Function<String, Optional<MemorySegment>> lookup(String libraryName, SegmentScope scope) {
-        try (Arena libArena = Arena.openConfined()) {
-=======
     private static Function<String, Optional<MemorySegment>> lookup(String libraryName, Arena arena) {
         try (Arena libArena = Arena.ofConfined()) {
->>>>>>> 3250ae2b
             var handleAddr = dlopen(libArena.allocateUtf8String(libraryName), RTLD_LOCAL());
             if (handleAddr.equals(MemorySegment.NULL)) {
                 throw new IllegalArgumentException("Cannot find library: " + libraryName);
             }
-<<<<<<< HEAD
-            var handle = MemorySegment.ofAddress(handleAddr.address(), 0, scope,
-                () -> dlclose(handleAddr));
-=======
             var handle = handleAddr.reinterpret(arena, org.unix.dlfcn_h::dlclose);
->>>>>>> 3250ae2b
             return name -> {
                 try (var newArena = Arena.ofConfined()) {
                     var addr = dlsym(handle, newArena.allocateUtf8String(name));
@@ -69,13 +59,8 @@
     public static void main(String[] args) throws Throwable {
         var arg = args.length > 0? args[0] : "Java";
         var libName = "libhello.dylib";
-<<<<<<< HEAD
-        try (var arena = Arena.openConfined()) {
-            var symLookup = lookup(libName, arena.scope());
-=======
         try (var arena = Arena.ofConfined()) {
             var symLookup = lookup(libName, arena);
->>>>>>> 3250ae2b
 
             var linker = Linker.nativeLinker();
             // get method handle for a function from helloLIb
