java --enable-native-access=ALL-UNNAMED \
<<<<<<< HEAD
   --enable-preview --source=20 \
   -Djava.library.path="$(brew --prefix zstd)/lib" LibzstdMain.java
=======
   --enable-preview --source=21 \
   -Djava.library.path=/usr/local/Cellar/zstd/1.5.2/lib LibzstdMain.java
>>>>>>> 4863194d
<|MERGE_RESOLUTION|>--- conflicted
+++ resolved
@@ -1,8 +1,3 @@
 java --enable-native-access=ALL-UNNAMED \
-<<<<<<< HEAD
-   --enable-preview --source=20 \
-   -Djava.library.path="$(brew --prefix zstd)/lib" LibzstdMain.java
-=======
    --enable-preview --source=21 \
-   -Djava.library.path=/usr/local/Cellar/zstd/1.5.2/lib LibzstdMain.java
->>>>>>> 4863194d
+   -Djava.library.path="$(brew --prefix zstd)/lib" LibzstdMain.java