<<<<<<< HEAD
* Install zstd on
=======
* Install zstd on Mac using homebrew
>>>>>>> 4863194d

    Mac: using homebrew "brew install zstd"
    Linux: use the relevant package manager (e.g. "sudo apt install libzstd-dev"). The -dev variant includes the necessary headers.

* run ./compile.sh or ./compilesource.sh to jextract zstd headers

* run

    sh ./run.sh

NOTE: For Linux, the path $(brew --prefix zstd) needs to be replaced with
      relevant code (e.g. $(pkg-config --variable=prefix libzstd) )<|MERGE_RESOLUTION|>--- conflicted
+++ resolved
@@ -1,11 +1,8 @@
-<<<<<<< HEAD
-* Install zstd on
-=======
-* Install zstd on Mac using homebrew
->>>>>>> 4863194d
+Install zstd on Mac using homebrew
 
     Mac: using homebrew "brew install zstd"
-    Linux: use the relevant package manager (e.g. "sudo apt install libzstd-dev"). The -dev variant includes the necessary headers.
+    Linux: use the relevant package manager (e.g. "sudo apt install libzstd-dev").
+           The -dev variant includes the necessary headers.
 
 * run ./compile.sh or ./compilesource.sh to jextract zstd headers
 
@@ -14,4 +11,7 @@
     sh ./run.sh
 
 NOTE: For Linux, the path $(brew --prefix zstd) needs to be replaced with
-      relevant code (e.g. $(pkg-config --variable=prefix libzstd) )+      relevant code (e.g. $(pkg-config --variable=prefix libzstd) )
+
+NOTE: This example is compatible with zstd 1.5.2 - 1.5.4. Make sure your zstd version is compatible
+      with any of these version in order to run the example.