--- conflicted
+++ resolved
@@ -1,14 +1,10 @@
-param(
-  [Parameter(Mandatory=$true, HelpMessage="The path python install")]
-  [string]$pythonPath
-)
-
-java `
-  -cp classes `
-  --enable-native-access=ALL-UNNAMED `
-<<<<<<< HEAD
-  --enable-preview --source=21 `
-=======
->>>>>>> bd45c8b5
-  -D"java.library.path=$pythonPath" `
-  PythonMain.java
+param(
+  [Parameter(Mandatory=$true, HelpMessage="The path python install")]
+  [string]$pythonPath
+)
+
+java `
+  -cp classes `
+  --enable-native-access=ALL-UNNAMED `
+  -D"java.library.path=$pythonPath" `
+  PythonMain.java