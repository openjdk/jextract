// Generated by jextract

package org.openjdk;

import java.lang.invoke.*;
import java.lang.foreign.*;
import java.nio.ByteOrder;
import java.util.*;
import java.util.function.*;
import java.util.stream.*;

import static java.lang.foreign.ValueLayout.*;
import static java.lang.foreign.MemoryLayout.PathElement.*;

/**
 * {@snippet lang=c :
 * typedef JImageFile *(*JImageOpen_t)(const char *, jint *)
 * }
 */
public class JImageOpen_t {

<<<<<<< HEAD
    java.lang.foreign.MemorySegment apply(java.lang.foreign.MemorySegment jimage, java.lang.foreign.MemorySegment package_name);
    static MemorySegment allocate(JImageOpen_t fi, Arena scope) {
        return RuntimeHelper.upcallStub(constants$0.const$2, fi, constants$0.const$0, scope);
    }
    static JImageOpen_t ofAddress(MemorySegment addr, Arena arena) {
        MemorySegment symbol = addr.reinterpret(arena, null);
        return (java.lang.foreign.MemorySegment _jimage, java.lang.foreign.MemorySegment _package_name) -> {
            try {
                return (java.lang.foreign.MemorySegment)constants$0.const$3.invokeExact(symbol, _jimage, _package_name);
            } catch (Throwable ex$) {
                throw new AssertionError("should not reach here", ex$);
            }
        };
=======
    public interface Function {
        MemorySegment apply(MemorySegment name, MemorySegment error);
    }

    private static final FunctionDescriptor $DESC = FunctionDescriptor.of(
        jimage_h.C_POINTER,
        jimage_h.C_POINTER,
        jimage_h.C_POINTER
    );

    public static FunctionDescriptor descriptor() {
        return $DESC;
>>>>>>> bd45c8b5
    }

    private static final MethodHandle UP$MH = jimage_h.upcallHandle(JImageOpen_t.Function.class, "apply", $DESC);

    public static MemorySegment allocate(JImageOpen_t.Function fi, Arena scope) {
        return Linker.nativeLinker().upcallStub(UP$MH.bindTo(fi), $DESC, scope);
    }

    private static final MethodHandle DOWN$MH = Linker.nativeLinker().downcallHandle($DESC);

    public static MemorySegment invoke(MemorySegment funcPtr,MemorySegment name, MemorySegment error) {
        try {
            return (MemorySegment) DOWN$MH.invokeExact(funcPtr, name, error);
        } catch (Throwable ex$) {
            throw new AssertionError("should not reach here", ex$);
        }
    }
}
<|MERGE_RESOLUTION|>--- conflicted
+++ resolved
@@ -19,21 +19,6 @@
  */
 public class JImageOpen_t {
 
-<<<<<<< HEAD
-    java.lang.foreign.MemorySegment apply(java.lang.foreign.MemorySegment jimage, java.lang.foreign.MemorySegment package_name);
-    static MemorySegment allocate(JImageOpen_t fi, Arena scope) {
-        return RuntimeHelper.upcallStub(constants$0.const$2, fi, constants$0.const$0, scope);
-    }
-    static JImageOpen_t ofAddress(MemorySegment addr, Arena arena) {
-        MemorySegment symbol = addr.reinterpret(arena, null);
-        return (java.lang.foreign.MemorySegment _jimage, java.lang.foreign.MemorySegment _package_name) -> {
-            try {
-                return (java.lang.foreign.MemorySegment)constants$0.const$3.invokeExact(symbol, _jimage, _package_name);
-            } catch (Throwable ex$) {
-                throw new AssertionError("should not reach here", ex$);
-            }
-        };
-=======
     public interface Function {
         MemorySegment apply(MemorySegment name, MemorySegment error);
     }
@@ -46,7 +31,6 @@
 
     public static FunctionDescriptor descriptor() {
         return $DESC;
->>>>>>> bd45c8b5
     }
 
     private static final MethodHandle UP$MH = jimage_h.upcallHandle(JImageOpen_t.Function.class, "apply", $DESC);
