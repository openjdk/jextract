param(
  [Parameter(Mandatory=$true, HelpMessage="The path to the lib curl installation")]
  [string]$curlpath,
  [Parameter(Mandatory=$true, HelpMessage="URL to get")]
  [string]$url
)

java `
  -cp classes `
  --enable-native-access=ALL-UNNAMED `
<<<<<<< HEAD
  --enable-preview --source=21 `
=======
>>>>>>> bd45c8b5
  -D"java.library.path=$curlpath\bin" `
  CurlMain.java `
  $url
<|MERGE_RESOLUTION|>--- conflicted
+++ resolved
@@ -1,17 +1,13 @@
-param(
-  [Parameter(Mandatory=$true, HelpMessage="The path to the lib curl installation")]
-  [string]$curlpath,
-  [Parameter(Mandatory=$true, HelpMessage="URL to get")]
-  [string]$url
-)
-
-java `
-  -cp classes `
-  --enable-native-access=ALL-UNNAMED `
-<<<<<<< HEAD
-  --enable-preview --source=21 `
-=======
->>>>>>> bd45c8b5
-  -D"java.library.path=$curlpath\bin" `
-  CurlMain.java `
-  $url
+param(
+  [Parameter(Mandatory=$true, HelpMessage="The path to the lib curl installation")]
+  [string]$curlpath,
+  [Parameter(Mandatory=$true, HelpMessage="URL to get")]
+  [string]$url
+)
+
+java `
+  -cp classes `
+  --enable-native-access=ALL-UNNAMED `
+  -D"java.library.path=$curlpath\bin" `
+  CurlMain.java `
+  $url