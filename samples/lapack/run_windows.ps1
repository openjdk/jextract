param(
  [Parameter(Mandatory=$true, HelpMessage="The path to the lib curl installation, which contains bin/liblapacke.dll")]
  [string]$lapackPath,
  [Parameter(Mandatory=$true, HelpMessage="The path to the mingw bin directory which contains libgcc_s_seh-1.dll and libquadmath-0.dll")]
  [string]$mingwBinPath
)

$Env:path+="`;$lapackPath\bin" # libblas.dll
$Env:path+="`;$mingwBinPath" # mingw runtime dlls

java `
  -cp classes `
  --enable-native-access=ALL-UNNAMED `
<<<<<<< HEAD
  --enable-preview --source=21 `
=======
>>>>>>> bd45c8b5
  -D"java.library.path=$lapackPath\bin" `
  TestLapack.java `
<|MERGE_RESOLUTION|>--- conflicted
+++ resolved
@@ -1,19 +1,15 @@
-param(
-  [Parameter(Mandatory=$true, HelpMessage="The path to the lib curl installation, which contains bin/liblapacke.dll")]
-  [string]$lapackPath,
-  [Parameter(Mandatory=$true, HelpMessage="The path to the mingw bin directory which contains libgcc_s_seh-1.dll and libquadmath-0.dll")]
-  [string]$mingwBinPath
-)
-
-$Env:path+="`;$lapackPath\bin" # libblas.dll
-$Env:path+="`;$mingwBinPath" # mingw runtime dlls
-
-java `
-  -cp classes `
-  --enable-native-access=ALL-UNNAMED `
-<<<<<<< HEAD
-  --enable-preview --source=21 `
-=======
->>>>>>> bd45c8b5
-  -D"java.library.path=$lapackPath\bin" `
-  TestLapack.java `
+param(
+  [Parameter(Mandatory=$true, HelpMessage="The path to the lib curl installation, which contains bin/liblapacke.dll")]
+  [string]$lapackPath,
+  [Parameter(Mandatory=$true, HelpMessage="The path to the mingw bin directory which contains libgcc_s_seh-1.dll and libquadmath-0.dll")]
+  [string]$mingwBinPath
+)
+
+$Env:path+="`;$lapackPath\bin" # libblas.dll
+$Env:path+="`;$mingwBinPath" # mingw runtime dlls
+
+java `
+  -cp classes `
+  --enable-native-access=ALL-UNNAMED `
+  -D"java.library.path=$lapackPath\bin" `
+  TestLapack.java `