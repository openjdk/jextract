/*
 * Copyright (c) 2021, Oracle and/or its affiliates. All rights reserved.
 *
 * Redistribution and use in source and binary forms, with or without
 * modification, are permitted provided that the following conditions
 * are met:
 *
 *   - Redistributions of source code must retain the above copyright
 *     notice, this list of conditions and the following disclaimer.
 *
 *   - Redistributions in binary form must reproduce the above copyright
 *     notice, this list of conditions and the following disclaimer in the
 *     documentation and/or other materials provided with the distribution.
 *
 *   - Neither the name of Oracle nor the names of its
 *     contributors may be used to endorse or promote products derived
 *     from this software without specific prior written permission.
 *
 * THIS SOFTWARE IS PROVIDED BY THE COPYRIGHT HOLDERS AND CONTRIBUTORS "AS
 * IS" AND ANY EXPRESS OR IMPLIED WARRANTIES, INCLUDING, BUT NOT LIMITED TO,
 * THE IMPLIED WARRANTIES OF MERCHANTABILITY AND FITNESS FOR A PARTICULAR
 * PURPOSE ARE DISCLAIMED.  IN NO EVENT SHALL THE COPYRIGHT OWNER OR
 * CONTRIBUTORS BE LIABLE FOR ANY DIRECT, INDIRECT, INCIDENTAL, SPECIAL,
 * EXEMPLARY, OR CONSEQUENTIAL DAMAGES (INCLUDING, BUT NOT LIMITED TO,
 * PROCUREMENT OF SUBSTITUTE GOODS OR SERVICES; LOSS OF USE, DATA, OR
 * PROFITS; OR BUSINESS INTERRUPTION) HOWEVER CAUSED AND ON ANY THEORY OF
 * LIABILITY, WHETHER IN CONTRACT, STRICT LIABILITY, OR TORT (INCLUDING
 * NEGLIGENCE OR OTHERWISE) ARISING IN ANY WAY OUT OF THE USE OF THIS
 * SOFTWARE, EVEN IF ADVISED OF THE POSSIBILITY OF SUCH DAMAGE.
 */

import java.io.IOException;
import java.nio.file.Files;
import java.nio.file.Paths;
import java.util.ArrayList;
import java.util.List;
import java.lang.foreign.*;
import libffmpeg.AVCodecContext;
import libffmpeg.AVFormatContext;
import libffmpeg.AVFrame;
import libffmpeg.AVPacket;
import libffmpeg.AVStream;
import static libffmpeg.Libffmpeg.*;
import static java.lang.foreign.MemorySegment.NULL;

/*
 * This sample is based on C sample from the ffmpeg tutorial at
 * http://dranger.com/ffmpeg/tutorial01.html
 *
 * This sample extracts first five frames of the video stream
 * from a given .mp4 file and stores those as .ppm image files.
*/
public class LibffmpegMain {
    private static int NUM_FRAMES_TO_CAPTURE = 5;

    record Exit(String message, int exitCode) {}

    public static void main(String[] args) {
        var exit = run(args);
        System.err.println(exit.message());
        System.exit(exit.exitCode());
    }

    private static class ArenaCleanup implements AutoCloseable {
<<<<<<< HEAD
        private Arena arena = Arena.openConfined();
=======
        private Arena arena = Arena.ofConfined();
>>>>>>> 3250ae2b
        private final List<Runnable> preCloseActions = new ArrayList<>();

        void addCleanup(Runnable runnable) {
            preCloseActions.add(runnable);
        }

        Arena arena() {
            return arena;
        }

        @Override
        public void close() {
            preCloseActions.forEach(Runnable::run);
            System.out.println("cleanup done");
            arena.close();
        }
    }

    private static Exit run(String[] args) {
        if (args.length != 1) {
            return new Exit("please pass a .mp4 file", 1);
        }

        av_register_all();

        var pCodecCtxOrig = NULL;
        var pCodecCtx = NULL;
        var pFrame = NULL;
        var pFrameRGB = NULL;
        var buffer = NULL;

        try (var arenaCleanup = new ArenaCleanup()) {
            var arena = arenaCleanup.arena();
            // AVFormatContext *ppFormatCtx;
            var ppFormatCtx = arena.allocate(C_POINTER);
            // char* fileName;
            var fileName = arena.allocateUtf8String(args[0]);

            // open video file
            if (avformat_open_input(ppFormatCtx, fileName, NULL, NULL) != 0) {
                return new Exit("Cannot open " + args[0], 1);
            }
            System.out.println("opened " + args[0]);
            // AVFormatContext *pFormatCtx;
            var pFormatCtx = ppFormatCtx.get(C_POINTER, 0);

            // Retrieve stream info
            if (avformat_find_stream_info(pFormatCtx, NULL) < 0) {
                return new Exit("Could not find stream information", 1);

            }

            arenaCleanup.addCleanup(() -> {
                // Close the video file
                avformat_close_input(ppFormatCtx);
            });

            // Dump AV format info on stderr
            av_dump_format(pFormatCtx, 0, fileName, 0);

            // Find the first video stream
            int videoStream = -1;
            // AVFrameContext formatCtx;
            // formatCtx.nb_streams
            int nb_streams = AVFormatContext.nb_streams$get(pFormatCtx);
            System.out.println("number of streams: " + nb_streams);
            // formatCtx.streams
            var pStreams = AVFormatContext.streams$get(pFormatCtx);

            // AVCodecContext* pVideoCodecCtx;
            var pVideoCodecCtx = NULL;
            // AVCodec* pCodec;
            var pCodec = NULL;
            for (int i = 0; i < nb_streams; i++) {
                // AVStream* pStream;
                var pStream = pStreams.getAtIndex(C_POINTER, i);
                // AVCodecContext* pCodecCtx;
                pCodecCtx = AVStream.codec$get(pStream);
                if (AVCodecContext.codec_type$get(pCodecCtx) == AVMEDIA_TYPE_VIDEO()) {
                    videoStream = i;
                    pVideoCodecCtx = pCodecCtx;
                    // Find the decoder for the video stream
                    pCodec = avcodec_find_decoder(AVCodecContext.codec_id$get(pCodecCtx));
                    break;
                }
            }

            if (videoStream == -1) {
                return new Exit("Didn't find a video stream", 1);
            } else {
                System.out.println("Found video stream (index: " + videoStream + ")");
            }

            if (pCodec.equals(NULL)) {
                return new Exit("Unsupported codec", 1);
            }

            // Copy context
            // AVCodecContext *pCodecCtxOrig;
            pCodecCtxOrig = pVideoCodecCtx;
            // AVCodecContext *pCodecCtx;
            pCodecCtx = avcodec_alloc_context3(pCodec);
            if (avcodec_copy_context(pCodecCtx, pCodecCtxOrig) != 0) {
                return new Exit("Cannot copy context", 1);
            }

            // Open codec
            if (avcodec_open2(pCodecCtx, pCodec, NULL) < 0) {
                return new Exit("Cannot open codec", 1);
            }

            // Allocate video frame
            // AVFrame* pFrame;
            pFrame = av_frame_alloc();
            // Allocate an AVFrame structure
            // AVFrame* pFrameRGB;
            pFrameRGB = av_frame_alloc();

            // Determine required buffer size and allocate buffer
            int width = AVCodecContext.width$get(pCodecCtx);
            int height = AVCodecContext.height$get(pCodecCtx);
            int numBytes = avpicture_get_size(AV_PIX_FMT_RGB24(), width, height);
            buffer = av_malloc(numBytes * C_CHAR.byteSize());


            if (pFrame.equals(NULL)) {
                return new Exit("Cannot allocate frame", 1);
            }
            if (pFrameRGB.equals(NULL)) {
                return new Exit("Cannot allocate RGB frame", 1);
            }
            if (buffer.equals(NULL)) {
                return new Exit("cannot allocate buffer", 1);
            }

            // Assign appropriate parts of buffer to image planes in pFrameRGB
            // Note that pFrameRGB is an AVFrame, but AVFrame is a superset
            // of AVPicture
            avpicture_fill(pFrameRGB, buffer, AV_PIX_FMT_RGB24(), width, height);

            // initialize SWS context for software scaling
            int pix_fmt = AVCodecContext.pix_fmt$get(pCodecCtx);
            var sws_ctx = sws_getContext(width, height, pix_fmt, width, height,
                AV_PIX_FMT_RGB24(), SWS_BILINEAR(), NULL, NULL, NULL);

            int i = 0;
            // ACPacket packet;
            var packet = AVPacket.allocate(arena);
            // int* pFrameFinished;
            var pFrameFinished = arena.allocate(C_INT);

            while (av_read_frame(pFormatCtx, packet) >= 0) {
                // Is this a packet from the video stream?
                // packet.stream_index == videoStream
                if (AVPacket.stream_index$get(packet) == videoStream) {
                    // Decode video frame
                    avcodec_decode_video2(pCodecCtx, pFrame, pFrameFinished, packet);

                    int frameFinished = pFrameFinished.get(C_INT, 0);
                    // Did we get a video frame?
                    if (frameFinished != 0) {
                        // Convert the image from its native format to RGB
                        sws_scale(sws_ctx, AVFrame.data$slice(pFrame),
                            AVFrame.linesize$slice(pFrame), 0, height,
                            AVFrame.data$slice(pFrameRGB), AVFrame.linesize$slice(pFrameRGB));

                        // Save the frame to disk
                        if (++i <= NUM_FRAMES_TO_CAPTURE) {
                            try {
<<<<<<< HEAD
                                saveFrame(pFrameRGB, arena.scope(), width, height, i);
=======
                                saveFrame(pFrameRGB, arena, width, height, i);
>>>>>>> 3250ae2b
                            } catch (Exception exp) {
                                exp.printStackTrace();
                                return new Exit("save frame failed for frame " + i, 1);
                            }
                        }
                     }
                 }

                 // Free the packet that was allocated by av_read_frame
                 av_free_packet(packet);
            }
        } finally {
            // clean-up everything

            // Free the RGB image
            if (!buffer.equals(NULL)) {
                av_free(buffer);
            }

            if (!pFrameRGB.equals(NULL)) {
                av_free(pFrameRGB);
            }

            // Free the YUV frame
            if (!pFrame.equals(NULL)) {
                av_free(pFrame);
            }

            // Close the codecs
            if (!pCodecCtx.equals(NULL)) {
                avcodec_close(pCodecCtx);
            }

            if (!pCodecCtxOrig.equals(NULL)) {
                avcodec_close(pCodecCtxOrig);
            }
        }

        return new Exit("Goodbye!", 0);
    }

<<<<<<< HEAD
    private static void saveFrame(MemorySegment frameRGB, SegmentScope scope,
=======
    private static void saveFrame(MemorySegment frameRGB, Arena arena,
>>>>>>> 3250ae2b
            int width, int height, int iFrame)
            throws IOException {
        var header = String.format("P6\n%d %d\n255\n", width, height);
        var path = Paths.get("frame" + iFrame + ".ppm");
        try (var os = Files.newOutputStream(path)) {
            System.out.println("writing " + path.toString());
            os.write(header.getBytes());
            var data = AVFrame.data$slice(frameRGB);
            // frameRGB.data[0]
            var pdata = data.get(C_POINTER, 0);
            // frameRGB.linespace[0]
            var linesize = AVFrame.linesize$slice(frameRGB).get(C_INT, 0);
            // Write pixel data
            for (int y = 0; y < height; y++) {
                // frameRGB.data[0] + y*frameRGB.linesize[0] is the pointer. And 3*width size of data
<<<<<<< HEAD
                var pixelArray = MemorySegment.ofAddress(pdata.address() + y*linesize, 3*width, scope);
=======
                var pixelArray = pdata.asSlice(y * linesize)
                                      .reinterpret(3*width, arena, null);
>>>>>>> 3250ae2b
                // dump the pixel byte buffer to file
                os.write(pixelArray.toArray(C_CHAR));
            }
        }
    }
}<|MERGE_RESOLUTION|>--- conflicted
+++ resolved
@@ -62,11 +62,7 @@
     }
 
     private static class ArenaCleanup implements AutoCloseable {
-<<<<<<< HEAD
-        private Arena arena = Arena.openConfined();
-=======
         private Arena arena = Arena.ofConfined();
->>>>>>> 3250ae2b
         private final List<Runnable> preCloseActions = new ArrayList<>();
 
         void addCleanup(Runnable runnable) {
@@ -92,6 +88,7 @@
 
         av_register_all();
 
+        int exitCode = 0;
         var pCodecCtxOrig = NULL;
         var pCodecCtx = NULL;
         var pFrame = NULL;
@@ -236,11 +233,7 @@
                         // Save the frame to disk
                         if (++i <= NUM_FRAMES_TO_CAPTURE) {
                             try {
-<<<<<<< HEAD
-                                saveFrame(pFrameRGB, arena.scope(), width, height, i);
-=======
                                 saveFrame(pFrameRGB, arena, width, height, i);
->>>>>>> 3250ae2b
                             } catch (Exception exp) {
                                 exp.printStackTrace();
                                 return new Exit("save frame failed for frame " + i, 1);
@@ -282,11 +275,7 @@
         return new Exit("Goodbye!", 0);
     }
 
-<<<<<<< HEAD
-    private static void saveFrame(MemorySegment frameRGB, SegmentScope scope,
-=======
     private static void saveFrame(MemorySegment frameRGB, Arena arena,
->>>>>>> 3250ae2b
             int width, int height, int iFrame)
             throws IOException {
         var header = String.format("P6\n%d %d\n255\n", width, height);
@@ -302,12 +291,8 @@
             // Write pixel data
             for (int y = 0; y < height; y++) {
                 // frameRGB.data[0] + y*frameRGB.linesize[0] is the pointer. And 3*width size of data
-<<<<<<< HEAD
-                var pixelArray = MemorySegment.ofAddress(pdata.address() + y*linesize, 3*width, scope);
-=======
                 var pixelArray = pdata.asSlice(y * linesize)
                                       .reinterpret(3*width, arena, null);
->>>>>>> 3250ae2b
                 // dump the pixel byte buffer to file
                 os.write(pixelArray.toArray(C_CHAR));
             }
