--- conflicted
+++ resolved
@@ -53,19 +53,11 @@
             var callback = func$callback.allocate((argc, argv) -> {
                 callbackCalled[0] = true;
                 assertEquals(argc, 4);
-<<<<<<< HEAD
-                assertEquals(argv.get(C_POINTER, 0).getUtf8String(0), "java");
-                assertEquals(argv.get(C_POINTER, C_POINTER.byteSize() * 1).getUtf8String(0), "python");
-                assertEquals(argv.get(C_POINTER, C_POINTER.byteSize() * 2).getUtf8String(0), "javascript");
-                assertEquals(argv.get(C_POINTER, C_POINTER.byteSize() * 3).getUtf8String(0), "c++");
-            }, arena.scope());
-=======
                 assertEquals(argv.getAtIndex(C_POINTER, 0).getUtf8String(0), "java");
                 assertEquals(argv.getAtIndex(C_POINTER, 1).getUtf8String(0), "python");
                 assertEquals(argv.getAtIndex(C_POINTER, 2).getUtf8String(0), "javascript");
                 assertEquals(argv.getAtIndex(C_POINTER, 3).getUtf8String(0), "c++");
             }, arena);
->>>>>>> 3250ae2b
             func(callback);
         }
         assertTrue(callbackCalled[0]);
