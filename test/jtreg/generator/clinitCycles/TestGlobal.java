--- conflicted
+++ resolved
@@ -35,23 +35,13 @@
  * @build TestGlobal
  * @run testng/othervm --enable-native-access=ALL-UNNAMED TestGlobal
  */
-<<<<<<< HEAD
-/*
- * @test id=sources
- * @library /lib
- * @run main/othervm JtregJextractSources -t test.jextract.clinit --library ClinitGlobal -Djextract.decls.per.header=1 clinit_global.h
- * @build TestGlobal
- * @run testng/othervm --enable-native-access=ALL-UNNAMED TestGlobal
- */
-=======
->>>>>>> ecc77d63
 public class TestGlobal {
 
     @Test
     public void testGlobal() {
         ValueLayout layout = clinit_global_h.C_INT;
         assertNotNull(layout);
-        clinit_global_h.global1(1);
-        clinit_global_h.global2(2);
+        assertEquals(clinit_global_h.global1(), 1);
+        assertEquals(clinit_global_h.global2(), 2);
     }
 }