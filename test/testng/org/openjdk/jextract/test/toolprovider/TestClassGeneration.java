--- conflicted
+++ resolved
@@ -25,11 +25,7 @@
 import java.lang.foreign.Arena;
 import java.lang.foreign.MemorySegment;
 import java.lang.foreign.MemoryLayout;
-<<<<<<< HEAD
-import java.lang.foreign.SegmentScope;
-=======
 import java.lang.foreign.Arena;
->>>>>>> 3250ae2b
 import testlib.TestUtils;
 import org.testng.annotations.*;
 import testlib.JextractToolRunner;
@@ -207,11 +203,7 @@
         Class<?> fiClass = loader.loadClass("com.acme." + name);
         assertNotNull(fiClass);
         checkMethod(fiClass, "apply", type);
-<<<<<<< HEAD
-        checkMethod(fiClass, "allocate", MemorySegment.class, fiClass, SegmentScope.class);
-=======
         checkMethod(fiClass, "allocate", MemorySegment.class, fiClass, Arena.class);
->>>>>>> 3250ae2b
     }
 
     @BeforeClass
