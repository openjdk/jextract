--- conflicted
+++ resolved
@@ -235,18 +235,10 @@
     classpath = files(findProperty("jacoco_cli"))
 
     args = [
-<<<<<<< HEAD
-            "-jdk", "$buildDir/jextract-jdk-test-image",
-            "-nativepath:$buildDir/testlib-install/${os_lib_dir}",
-            "-javaoption:--enable-native-access=org.openjdk.jextract,ALL-UNNAMED",
-            "-avm", "-conc:auto", "-verbose:summary",
-            "../test"
-=======
             "report",
             "$buildDir/jacoco-run/jextract.exec",
             "--classfiles", "$buildDir/classes/java/main",
             "--sourcefiles", "$projectDir/src/main/java",
             "--html", "$buildDir/jacoco-report"
->>>>>>> 3e7e4de5
     ]
 }