/*
 *  Copyright (c) 2020, Oracle and/or its affiliates. All rights reserved.
 *  DO NOT ALTER OR REMOVE COPYRIGHT NOTICES OR THIS FILE HEADER.
 *
 *  This code is free software; you can redistribute it and/or modify it
 *  under the terms of the GNU General Public License version 2 only, as
 *  published by the Free Software Foundation.  Oracle designates this
 *  particular file as subject to the "Classpath" exception as provided
 *  by Oracle in the LICENSE file that accompanied this code.
 *
 *  This code is distributed in the hope that it will be useful, but WITHOUT
 *  ANY WARRANTY; without even the implied warranty of MERCHANTABILITY or
 *  FITNESS FOR A PARTICULAR PURPOSE.  See the GNU General Public License
 *  version 2 for more details (a copy is included in the LICENSE file that
 *  accompanied this code).
 *
 *  You should have received a copy of the GNU General Public License version
 *  2 along with this work; if not, write to the Free Software Foundation,
 *  Inc., 51 Franklin St, Fifth Floor, Boston, MA 02110-1301 USA.
 *
 *   Please contact Oracle, 500 Oracle Parkway, Redwood Shores, CA 94065 USA
 *  or visit www.oracle.com if you need additional information or have any
 *  questions.
 *
 */

package org.openjdk.jextract.clang;

import java.lang.foreign.Arena;
import java.lang.foreign.MemorySegment;
<<<<<<< HEAD
import java.lang.foreign.SegmentScope;
=======
>>>>>>> 3250ae2b
import org.openjdk.jextract.clang.libclang.CXCursorVisitor;
import org.openjdk.jextract.clang.libclang.Index_h;

import java.util.function.Consumer;

public final class Cursor extends ClangDisposable.Owned {

    private final int kind;

    Cursor(MemorySegment segment, ClangDisposable owner) {
        super(segment, owner);
        kind = Index_h.clang_getCursorKind(segment);
    }

    public boolean isDeclaration() {
        return Index_h.clang_isDeclaration(kind) != 0;
    }

    public boolean isPreprocessing() {
        return Index_h.clang_isPreprocessing(kind) != 0;
    }

    public boolean isInvalid() {
        return Index_h.clang_isInvalid(kind) != 0;
    }

    public boolean isDefinition() {
        return Index_h.clang_isCursorDefinition(segment) != 0;
    }

    public boolean isAttribute() { return Index_h.clang_isAttribute(kind) != 0; }

    public boolean isAnonymousStruct() {
        return Index_h.clang_Cursor_isAnonymousRecordDecl(segment) != 0;
    }

    public boolean isAnonymous() {
        return Index_h.clang_Cursor_isAnonymous(segment) != 0;
    }

    public boolean isMacroFunctionLike() {
        return Index_h.clang_Cursor_isMacroFunctionLike(segment) != 0;
    }

    public String spelling() {
        var spelling = Index_h.clang_getCursorSpelling(LibClang.STRING_ALLOCATOR, segment);
        return LibClang.CXStrToString(spelling);
    }

    public String USR() {
        var USR = Index_h.clang_getCursorUSR(LibClang.STRING_ALLOCATOR, segment);
        return LibClang.CXStrToString(USR);
    }

    public String prettyPrinted(PrintingPolicy policy) {
        var prettyOutput = Index_h.clang_getCursorPrettyPrinted(LibClang.STRING_ALLOCATOR, segment, policy.ptr());
        return LibClang.CXStrToString(prettyOutput);
    }

    public String prettyPrinted() {
        try (PrintingPolicy policy = getPrintingPolicy()) {
            return prettyPrinted(policy);
        }
    }

    public String displayName() {
        var displayName = Index_h.clang_getCursorDisplayName(LibClang.STRING_ALLOCATOR, segment);
        return LibClang.CXStrToString(displayName);
    }

    public boolean equalCursor(Cursor other) {
        return Index_h.clang_equalCursors(segment, other.segment) != 0;
    }

    public Type type() {
        var cursorType = Index_h.clang_getCursorType(owner, segment);
        return new Type(cursorType, owner);
    }

    public Type getEnumDeclIntegerType() {
        var enumType = Index_h.clang_getEnumDeclIntegerType(owner, segment);
        return new Type(enumType, owner);
    }

    public Cursor getDefinition() {
        var cursorDef = Index_h.clang_getCursorDefinition(owner, segment);
        return new Cursor(cursorDef, owner);
    }

    public boolean isFunctionInlined() {
        return Index_h.clang_Cursor_isFunctionInlined(segment) != 0;
    }

    public SourceLocation getSourceLocation() {
        MemorySegment loc = Index_h.clang_getCursorLocation(owner, segment);
        try (Arena arena = Arena.ofConfined()) {
            if (Index_h.clang_equalLocations(loc, Index_h.clang_getNullLocation(arena)) != 0) {
                return null;
            }
        }
        return new SourceLocation(loc, owner);
    }

    public SourceRange getExtent() {
        MemorySegment range = Index_h.clang_getCursorExtent(owner, segment);
        if (Index_h.clang_Range_isNull(range) != 0) {
            return null;
        }
        return new SourceRange(range, owner);
    }

    public int numberOfArgs() {
        return Index_h.clang_Cursor_getNumArguments(segment);
    }

    public Cursor getArgument(int idx) {
        var cursorArg = Index_h.clang_Cursor_getArgument(owner, segment, idx);
        return new Cursor(cursorArg, owner);
    }

    // C long long, 64-bit
    public long getEnumConstantValue() {
        return Index_h.clang_getEnumConstantDeclValue(segment);
    }

    // C unsigned long long, 64-bit
    public long getEnumConstantUnsignedValue() {
        return Index_h.clang_getEnumConstantDeclUnsignedValue(segment);
    }

    public boolean isBitField() {
        return Index_h.clang_Cursor_isBitField(segment) != 0;
    }

    public int getBitFieldWidth() {
        return Index_h.clang_getFieldDeclBitWidth(segment);
    }

    public CursorKind kind() {
        return CursorKind.valueOf(kind);
    }

    public CursorLanguage language() {
        return CursorLanguage.valueOf(Index_h.clang_getCursorLanguage(segment));
    }

    public LinkageKind linkage() {
        return LinkageKind.valueOf(Index_h.clang_getCursorLinkage(segment));
    }

    public int kind0() {
        return kind;
    }

    /**
     * For a segment that is a reference, retrieve a segment representing the entity that it references.
     */
    public Cursor getCursorReferenced() {
        var referenced = Index_h.clang_getCursorReferenced(owner, segment);
        return new Cursor(referenced, owner);
    }

    public void forEach(Consumer<Cursor> action) {
        CursorChildren.forEach(this, action);
    }

    /**
     * We run the visitor action inside the upcall, so that we do not have to worry about
     * having to copy cursors into separate off-heap storage. To do this, we have to setup
     * some context for the upcall, so that the upcall code can call the "correct" user-defined visitor action.
     * Note: exceptions must be delayed until after the upcall has returned; this is necessary as upcalls
     * cannot throw (if they do, they cause a JVM crash).
     */
    private static class CursorChildren {

        static class Context {
            private final Consumer<Cursor> action;
            private final ClangDisposable owner;
            private RuntimeException exception;

            Context(Consumer<Cursor> action, ClangDisposable owner) {
                this.action = action;
                this.owner = owner;
            }

            boolean visit(MemorySegment segment) {
                // Note: the session of this cursor is smaller than that of the translation unit
                // this is because the cursor will be destroyed when the upcall ends. This means
                // that the cursor passed by the visitor must NOT be leaked into a field and accessed
                // at a later time (or the liveness check will fail with IllegalStateException).
                try {
                    // run the visitor action
                    action.accept(new Cursor(segment, owner));
                    return true;
                } catch (RuntimeException ex) {
                    // if we fail, record the exception, and return false to stop the visit
                    exception = ex;
                    return false;
                }
            }

            void handleExceptions() {
                if (exception != null) {
                    throw exception;
                }
            }
        }

        static Context pendingContext = null;

        private static final MemorySegment callback = CXCursorVisitor.allocate((c, p, d) -> {
            if (pendingContext.visit(c)) {
                return Index_h.CXChildVisit_Continue();
            } else {
                return Index_h.CXChildVisit_Break();
            }
<<<<<<< HEAD
        }, SegmentScope.global());
=======
        }, Arena.global());
>>>>>>> 3250ae2b

        synchronized static void forEach(Cursor c, Consumer<Cursor> op) {
            // everything is confined, no need to synchronize
            Context prevContext = pendingContext;
            try {
                pendingContext = new Context(op, c.owner);
                Index_h.clang_visitChildren(c.segment, callback, MemorySegment.NULL);
                pendingContext.handleExceptions();
            } finally {
                pendingContext = prevContext;
            }
        }
    }

    public TranslationUnit getTranslationUnit() {
        return new TranslationUnit(Index_h.clang_Cursor_getTranslationUnit(segment));
    }

    private MemorySegment eval0() {
        return Index_h.clang_Cursor_Evaluate(segment);
    }

    public EvalResult eval() {
        MemorySegment ptr = eval0();
        return ptr == MemorySegment.NULL ? EvalResult.erroneous : new EvalResult(ptr);
    }

    public PrintingPolicy getPrintingPolicy() {
        return new PrintingPolicy(Index_h.clang_getCursorPrintingPolicy(segment));
    }

    @Override
    public boolean equals(Object other) {
        if (this == other) {
            return true;
        }
        return other instanceof Cursor otherCursor &&
                (Index_h.clang_equalCursors(segment, otherCursor.segment) != 0);
    }

    @Override
    public int hashCode() {
        return spelling().hashCode();
    }
}<|MERGE_RESOLUTION|>--- conflicted
+++ resolved
@@ -28,10 +28,6 @@
 
 import java.lang.foreign.Arena;
 import java.lang.foreign.MemorySegment;
-<<<<<<< HEAD
-import java.lang.foreign.SegmentScope;
-=======
->>>>>>> 3250ae2b
 import org.openjdk.jextract.clang.libclang.CXCursorVisitor;
 import org.openjdk.jextract.clang.libclang.Index_h;
 
@@ -248,11 +244,7 @@
             } else {
                 return Index_h.CXChildVisit_Break();
             }
-<<<<<<< HEAD
-        }, SegmentScope.global());
-=======
         }, Arena.global());
->>>>>>> 3250ae2b
 
         synchronized static void forEach(Cursor c, Consumer<Cursor> op) {
             // everything is confined, no need to synchronize
