--- conflicted
+++ resolved
@@ -30,7 +30,6 @@
 import java.lang.foreign.Linker;
 import java.lang.foreign.FunctionDescriptor;
 import java.lang.foreign.SegmentAllocator;
-import java.lang.foreign.SegmentScope;
 import org.openjdk.jextract.clang.libclang.CXString;
 import org.openjdk.jextract.clang.libclang.Index_h;
 
@@ -45,11 +44,7 @@
     // crash recovery is not an issue on Windows, so enable it there by default to work around a libclang issue with reparseTranslationUnit
     private static final boolean CRASH_RECOVERY = IS_WINDOWS || Boolean.getBoolean("libclang.crash_recovery");
 
-<<<<<<< HEAD
-    private static final SegmentAllocator IMPLICIT_ALLOCATOR = (size, align) -> MemorySegment.allocateNative(size, align, SegmentScope.auto());
-=======
     private static final SegmentAllocator IMPLICIT_ALLOCATOR = (size, align) -> Arena.ofAuto().allocate(size, align);
->>>>>>> 3250ae2b
 
     private final static MemorySegment disableCrashRecovery =
             IMPLICIT_ALLOCATOR.allocateUtf8String("LIBCLANG_DISABLE_CRASH_RECOVERY=" + CRASH_RECOVERY);
@@ -92,11 +87,7 @@
      * conversion. The size of the prefix segment is set to 256, which should be enough to hold a CXString.
      */
     public final static SegmentAllocator STRING_ALLOCATOR = SegmentAllocator.prefixAllocator(
-<<<<<<< HEAD
-            MemorySegment.allocateNative(CXString.sizeof(), 8, SegmentScope.auto()));
-=======
             Arena.ofAuto().allocate(CXString.sizeof(), 8));
->>>>>>> 3250ae2b
 
     public static String version() {
         var clangVersion = Index_h.clang_getClangVersion(STRING_ALLOCATOR);
