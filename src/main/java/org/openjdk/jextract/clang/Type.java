/*
 *  Copyright (c) 2020, Oracle and/or its affiliates. All rights reserved.
 *  DO NOT ALTER OR REMOVE COPYRIGHT NOTICES OR THIS FILE HEADER.
 *
 *  This code is free software; you can redistribute it and/or modify it
 *  under the terms of the GNU General Public License version 2 only, as
 *  published by the Free Software Foundation.  Oracle designates this
 *  particular file as subject to the "Classpath" exception as provided
 *  by Oracle in the LICENSE file that accompanied this code.
 *
 *  This code is distributed in the hope that it will be useful, but WITHOUT
 *  ANY WARRANTY; without even the implied warranty of MERCHANTABILITY or
 *  FITNESS FOR A PARTICULAR PURPOSE.  See the GNU General Public License
 *  version 2 for more details (a copy is included in the LICENSE file that
 *  accompanied this code).
 *
 *  You should have received a copy of the GNU General Public License version
 *  2 along with this work; if not, write to the Free Software Foundation,
 *  Inc., 51 Franklin St, Fifth Floor, Boston, MA 02110-1301 USA.
 *
 *   Please contact Oracle, 500 Oracle Parkway, Redwood Shores, CA 94065 USA
 *  or visit www.oracle.com if you need additional information or have any
 *  questions.
 *
 */

package org.openjdk.jextract.clang;

import java.lang.foreign.Arena;
import java.lang.foreign.MemorySegment;

import org.openjdk.jextract.clang.libclang.CXType;
import org.openjdk.jextract.clang.libclang.Index_h;

import static org.openjdk.jextract.clang.LibClang.STRING_ALLOCATOR;

public final class Type extends ClangDisposable.Owned {

    Type(MemorySegment segment, ClangDisposable owner) {
        super(segment, owner);
    }

    public boolean isInvalid() {
        return kind() == TypeKind.Invalid;
    }

    // Function Types
    public boolean isVariadic() {
        return Index_h.clang_isFunctionTypeVariadic(segment) != 0;
    }
    public Type resultType() {
        var resultType = Index_h.clang_getResultType(owner, segment);
        return new Type(resultType, owner);
    }
    public int numberOfArgs() {
        return Index_h.clang_getNumArgTypes(segment);
    }
    public Type argType(int idx) {
        var argType = Index_h.clang_getArgType(owner, segment, idx);
        return new Type(argType, owner);
    }
    private int getCallingConvention0() {
        return Index_h.clang_getFunctionTypeCallingConv(segment);
    }

    public CallingConvention getCallingConvention() {
        int v = getCallingConvention0();
        return CallingConvention.valueOf(v);
    }

    public boolean isPointer() {
        var kind = kind();
        return kind == TypeKind.Pointer ||
            kind == TypeKind.BlockPointer || kind == TypeKind.MemberPointer;
    }

    public boolean isReference() {
        var kind = kind();
        return kind == TypeKind.LValueReference || kind == TypeKind.RValueReference;
    }

    public boolean isArray() {
        var kind = kind();
        return kind == TypeKind.ConstantArray ||
           kind == TypeKind.IncompleteArray ||
           kind == TypeKind.VariableArray ||
           kind == TypeKind.DependentSizedArray;
    }

    // Pointer segment
    public Type getPointeeType() {
        var pointee = Index_h.clang_getPointeeType(owner, segment);
        return new Type(pointee, owner);
    }

    // array/vector segment
    public Type getElementType() {
        var elementType = Index_h.clang_getElementType(owner, segment);
        return new Type(elementType, owner);
    }
    public Type getValueType() {
<<<<<<< HEAD
        var valueType = Index_h.clang_getValueType(owner, segment);
=======
        var valueType = Index_h.clang_Type_getValueType(owner, segment);
>>>>>>> bd45c8b5
        return new Type(valueType, owner);
    }

    public long getNumberOfElements() {
        return Index_h.clang_getNumElements(segment);
    }

    // Struct/RecordType
    private long getOffsetOf0(String fieldName) {
        try (Arena arena = Arena.ofConfined()) {
            MemorySegment cfname = arena.allocateFrom(fieldName);
            return Index_h.clang_Type_getOffsetOf(segment, cfname);
        }
    }

    public long getOffsetOf(String fieldName) {
        long res = getOffsetOf0(fieldName);
        if(TypeLayoutError.isError(res)) {
            throw new TypeLayoutError(res, String.format("segment: %s, fieldName: %s", this, fieldName));
        }
        return res;
    }

    // Typedef
    /**
     * Return the canonical segment for a Type.
     *
     * Clang's segment system explicitly models typedefs and all the ways
     * a specific segment can be represented.  The canonical segment is the underlying
     * segment with all the "sugar" removed.  For example, if 'T' is a typedef
     * for 'int', the canonical segment for 'T' would be 'int'.
     */
    public Type canonicalType() {
        var canonicalType = Index_h.clang_getCanonicalType(owner, segment);
        return new Type(canonicalType, owner);
    }

    /**
     * Determine whether a Type has the "const" qualifier set,
     * without looking through typedefs that may have added "const" at a
     * different level.
     */
    public boolean isConstQualifierdType() {
        return Index_h.clang_isConstQualifiedType(segment) != 0;
    }

    /**
     * Determine whether a Type has the "volatile" qualifier set,
     * without looking through typedefs that may have added "volatile" at
     * a different level.
     */
    public boolean isVolatileQualified() {
        return Index_h.clang_isVolatileQualifiedType(segment) != 0;
    }

    public String spelling() {
        var spelling = Index_h.clang_getTypeSpelling(STRING_ALLOCATOR, segment);
        return LibClang.CXStrToString(spelling);
    }

    public int kind0() {
        return CXType.kind(segment);
    }

    private long size0() {
        return Index_h.clang_Type_getSizeOf(segment);
    }

    private long align0() {
        return Index_h.clang_Type_getAlignOf(segment);
    }

    public long size() {
        long res = size0();
        if(TypeLayoutError.isError(res)) {
            throw new TypeLayoutError(res, String.format("segment: %s", this));
        }
        return res;
    }

    public long align() {
        long res = align0();
        if(TypeLayoutError.isError(res)) {
            throw new TypeLayoutError(res, String.format("segment: %s", this));
        }
        return res;
    }

    public TypeKind kind() {
        int v = kind0();
        TypeKind rv = TypeKind.valueOf(v);
        // TODO: Atomic segment doesn't work
        return rv;
    }

    public Cursor getDeclarationCursor() {
        var cursorDecl = Index_h.clang_getTypeDeclaration(owner, segment);
        return new Cursor(cursorDecl, owner);
    }

    public boolean equalType(Type other) {
        return Index_h.clang_equalTypes(segment, other.segment) != 0;
    }

    @Override
    public boolean equals(Object other) {
        if (this == other) {
            return true;
        }
        return other instanceof Type segment && equalType(segment);
    }

    @Override
    public int hashCode() {
        return spelling().hashCode();
    }
}<|MERGE_RESOLUTION|>--- conflicted
+++ resolved
@@ -99,11 +99,7 @@
         return new Type(elementType, owner);
     }
     public Type getValueType() {
-<<<<<<< HEAD
-        var valueType = Index_h.clang_getValueType(owner, segment);
-=======
         var valueType = Index_h.clang_Type_getValueType(owner, segment);
->>>>>>> bd45c8b5
         return new Type(valueType, owner);
     }
 
