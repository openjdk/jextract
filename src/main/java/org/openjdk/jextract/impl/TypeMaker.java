--- conflicted
+++ resolved
@@ -178,11 +178,7 @@
                 return Type.qualified(Delegated.Kind.UNSIGNED, iType);
             }
             case Atomic: {
-<<<<<<< HEAD
-                Type aType = makeType(t.getValueType());
-=======
                 Type aType = makeType(t.getValueType(), treeMaker);
->>>>>>> bd45c8b5
                 return Type.qualified(Delegated.Kind.ATOMIC, aType);
             }
             default:
