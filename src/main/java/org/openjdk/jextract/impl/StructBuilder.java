/*
 * Copyright (c) 2020, 2024, Oracle and/or its affiliates. All rights reserved.
 * DO NOT ALTER OR REMOVE COPYRIGHT NOTICES OR THIS FILE HEADER.
 *
 * This code is free software; you can redistribute it and/or modify it
 * under the terms of the GNU General Public License version 2 only, as
 * published by the Free Software Foundation.  Oracle designates this
 * particular file as subject to the "Classpath" exception as provided
 * by Oracle in the LICENSE file that accompanied this code.
 *
 * This code is distributed in the hope that it will be useful, but WITHOUT
 * ANY WARRANTY; without even the implied warranty of MERCHANTABILITY or
 * FITNESS FOR A PARTICULAR PURPOSE.  See the GNU General Public License
 * version 2 for more details (a copy is included in the LICENSE file that
 * accompanied this code).
 *
 * You should have received a copy of the GNU General Public License version
 * 2 along with this work; if not, write to the Free Software Foundation,
 * Inc., 51 Franklin St, Fifth Floor, Boston, MA 02110-1301 USA.
 *
 * Please contact Oracle, 500 Oracle Parkway, Redwood Shores, CA 94065 USA
 * or visit www.oracle.com if you need additional information or have any
 * questions.
 */
package org.openjdk.jextract.impl;

import org.openjdk.jextract.Declaration;
import org.openjdk.jextract.Declaration.Scoped;
import org.openjdk.jextract.Declaration.Variable;
import org.openjdk.jextract.Type;
import org.openjdk.jextract.Type.Declared;
import org.openjdk.jextract.impl.DeclarationImpl.AnonymousStruct;
import org.openjdk.jextract.impl.DeclarationImpl.ClangAlignOf;
import org.openjdk.jextract.impl.DeclarationImpl.ClangOffsetOf;
import org.openjdk.jextract.impl.DeclarationImpl.ClangSizeOf;
import org.openjdk.jextract.impl.DeclarationImpl.JavaFunctionalInterfaceName;
import org.openjdk.jextract.impl.DeclarationImpl.JavaName;
import org.openjdk.jextract.impl.DeclarationImpl.Skip;

import java.util.ArrayDeque;
import java.util.ArrayList;
import java.util.Deque;
import java.util.List;
import java.util.stream.Collectors;

/**
 * This class generates static utilities class for C structs, unions.
 */
final class StructBuilder extends ClassSourceBuilder implements OutputFactory.Builder {

    private final Declaration.Scoped structTree;
    private final Type structType;
    private final Deque<Declaration> nestedAnonDeclarations;

    StructBuilder(SourceFileBuilder builder, String modifiers, String className,
                  ClassSourceBuilder enclosing, String runtimeHelperName, Declaration.Scoped structTree) {
        super(builder, modifiers, Kind.CLASS, className, null, enclosing, runtimeHelperName);
        this.structTree = structTree;
        this.structType = Type.declared(structTree);
        this.nestedAnonDeclarations = new ArrayDeque<>();
    }

    private String safeParameterName(String paramName) {
        return isEnclosedBySameName(paramName)? paramName + "$" : paramName;
    }

    private void pushNestedAnonDecl(Declaration anonDecl) {
        nestedAnonDeclarations.push(anonDecl);
    }

    private void popNestedAnonDecl() {
        nestedAnonDeclarations.pop();
    }

    void begin() {
        if (!inAnonymousNested()) {
            if (isNested()) {
                sourceFileBuilder().incrAlign();
            }
            appendBlankLine();
            emitDocComment(structTree);
            classBegin();
            emitDefaultConstructor();
            emitLayoutDecl();
        }
    }

    void end() {
        if (!inAnonymousNested()) {
            emitAsSlice();
            appendBlankLine();
            emitSizeof();
            emitAllocatorAllocate();
            emitAllocatorAllocateArray();
            emitReinterpret();
            classEnd();
            if (isNested()) {
                // we are nested. Decrease align
                sourceFileBuilder().decrAlign();
            }
        } else {
            // we're in an anonymous struct which got merged into this one, return this very builder and keep it open
            popNestedAnonDecl();
        }
    }

    private boolean inAnonymousNested() {
        return !nestedAnonDeclarations.isEmpty();
    }

    @Override
    public StructBuilder addStruct(Declaration.Scoped tree) {
        if (AnonymousStruct.isPresent(tree)) {
            //nested anon struct - merge into this builder!
            pushNestedAnonDecl(tree);
            return this;
        } else {
            StructBuilder builder = new StructBuilder(sourceFileBuilder(), "public static",
                    JavaName.getOrThrow(tree), this, runtimeHelperName(), tree);
            builder.begin();
            return builder;
        }
    }

    @Override
    public void addFunctionalInterface(Declaration parentDecl, Type.Function funcType) {
        incrAlign();
        FunctionalInterfaceBuilder.generate(sourceFileBuilder(), JavaFunctionalInterfaceName.getOrThrow(parentDecl),
                this, runtimeHelperName(), parentDecl, funcType);
        decrAlign();
    }

    @Override
    public void addVar(Declaration.Variable varTree) {
        String javaName = JavaName.getOrThrow(varTree);
        appendBlankLine();
        String offsetField = emitOffsetFieldDecl(varTree);
        if (Utils.isArray(varTree.type()) || Utils.isStructOrUnion(varTree.type())) {
            String sizeField = emitSizeFieldDecl(varTree);
            emitSegmentGetter(javaName, varTree, offsetField, sizeField);
            emitSegmentSetter(javaName, varTree, offsetField, sizeField);
        } else if (Utils.isPointer(varTree.type()) || Utils.isPrimitive(varTree.type())) {
            String layoutField = emitLayoutFieldDecl(varTree);
            emitFieldGetter(javaName, varTree, layoutField, offsetField);
            emitFieldSetter(javaName, varTree, layoutField, offsetField);
        } else {
            throw new IllegalArgumentException(STR."Type not supported: \{varTree.type()}");
        }
    }

    private List<String> prefixNamesList() {
        return nestedAnonDeclarations.stream()
                .map(d -> AnonymousStruct.anonName((Declaration.Scoped)d))
                .toList().reversed();
    }

    private String fieldElementPaths(String nativeName) {
        StringBuilder builder = new StringBuilder();
        String prefix = "";
        for (String prefixElementName : prefixNamesList()) {
            builder.append(prefix + "groupElement(\"" + prefixElementName + "\")");
            prefix = ", ";
        }
        builder.append(prefix + "groupElement(\"" + nativeName + "\")");
        return builder.toString();
    }

    private void emitFieldDocComment(Declaration.Variable varTree, String header) {
        incrAlign();
        emitDocComment(varTree, header);
        decrAlign();
    }

    private String kindName() {
        return structTree.kind() == Scoped.Kind.STRUCT ? "struct" : "union";
    }

    private void emitFieldGetter(String javaName, Declaration.Variable varTree, String layoutField, String offsetField) {
        String segmentParam = safeParameterName(kindName());
        Class<?> type = Utils.carrierFor(varTree.type());
        appendBlankLine();
        emitFieldDocComment(varTree, "Getter for field:");
        appendIndentedLines(STR."""
            public static \{type.getSimpleName()} \{javaName}(MemorySegment \{segmentParam}) {
                return \{segmentParam}.get(\{layoutField}, \{offsetField});
            }
            """);
    }

    private void emitFieldSetter(String javaName, Declaration.Variable varTree, String layoutField, String offsetField) {
        String segmentParam = safeParameterName(kindName());
        String valueParam = safeParameterName("fieldValue");
        Class<?> type = Utils.carrierFor(varTree.type());
        appendBlankLine();
        emitFieldDocComment(varTree, "Setter for field:");
        appendIndentedLines(STR."""
            public static void \{javaName}(MemorySegment \{segmentParam}, \{type.getSimpleName()} \{valueParam}) {
                \{segmentParam}.set(\{layoutField}, \{offsetField}, \{valueParam});
            }
            """);
    }

    private void emitSegmentGetter(String javaName, Declaration.Variable varTree, String offsetField, String sizeField) {
        appendBlankLine();
        emitFieldDocComment(varTree, "Getter for field:");
        String segmentParam = safeParameterName(kindName());
        appendIndentedLines(STR."""
            public static MemorySegment \{javaName}(MemorySegment \{segmentParam}) {
                return \{segmentParam}.asSlice(\{offsetField}, \{sizeField});
            }
            """);
    }

    private void emitSegmentSetter(String javaName, Declaration.Variable varTree, String offsetField, String sizeField) {
        appendBlankLine();
        emitFieldDocComment(varTree, "Setter for field:");
        String segmentParam = safeParameterName(kindName());
        String valueParam = safeParameterName("fieldValue");
        appendIndentedLines(STR."""
            public static void \{javaName}(MemorySegment \{segmentParam}, MemorySegment \{valueParam}) {
                MemorySegment.copy(\{valueParam}, 0L, \{segmentParam}, \{offsetField}, \{sizeField});
            }
            """);
    }

    private void emitAsSlice() {
        String arrayParam = safeParameterName("array");
        appendIndentedLines(STR."""

            public static MemorySegment asSlice(MemorySegment \{arrayParam}, long index) {
                return \{arrayParam}.asSlice(layout().byteSize() * index);
            }
            """);
    }

    private void emitSizeof() {
        appendIndentedLines("""
            public static long sizeof() { return layout().byteSize(); }
            """);
    }

    private void emitAllocatorAllocate() {
        String allocatorParam = safeParameterName("allocator");
        appendIndentedLines(STR."""

            public static MemorySegment allocate(SegmentAllocator \{allocatorParam}) {
                return \{allocatorParam}.allocate(layout());
            }
            """);
    }

    private void emitAllocatorAllocateArray() {
        String allocatorParam = safeParameterName("allocator");
        String elementCountParam = safeParameterName("elementCount");
        appendIndentedLines(STR."""

            public static MemorySegment allocateArray(long \{elementCountParam}, SegmentAllocator \{allocatorParam}) {
                return \{allocatorParam}.allocate(MemoryLayout.sequenceLayout(\{elementCountParam}, layout()));
            }
            """);
    }

    private void emitReinterpret() {
        appendIndentedLines("""

            public static MemorySegment reinterpret(MemorySegment addr, Arena arena, Consumer<MemorySegment> cleanup) {
                return reinterpret(addr, 1, arena, cleanup);
            }

<<<<<<< HEAD
            public static MemorySegment reinterpret(MemorySegment addr, long elementCount, Arena scope, Consumer<MemorySegment> cleanup) {
                return addr.reinterpret(layout().byteSize() * elementCount, scope, cleanup);
=======
            public static MemorySegment reinterpret(MemorySegment addr, long elementCount, Arena arena, Consumer<MemorySegment> cleanup) {
                return addr.reinterpret($LAYOUT().byteSize() * elementCount, arena, cleanup);
>>>>>>> 2a92b45c
            }
            """);
    }

    private void emitLayoutDecl() {
        appendIndentedLines(STR."""

            private static final GroupLayout $LAYOUT = \{structOrUnionLayoutString(structType)};

            public static final GroupLayout layout() {
                return $LAYOUT;
            }
            """);
    }

    private String emitOffsetFieldDecl(Declaration field) {
        String offsetFieldName = STR."\{field.name()}$OFFSET";
        appendIndentedLines(STR."""
            private static final long \{offsetFieldName} = \{ClangOffsetOf.getOrThrow(field) / 8};
            """);
        return offsetFieldName;
    }

    private String emitLayoutFieldDecl(Declaration.Variable field) {
        String layoutFieldName = STR."\{field.name()}$LAYOUT";
        String layoutType = Utils.layoutCarrierFor(field.type()).getSimpleName();
        appendIndentedLines(STR."""
            private static final \{layoutType} \{layoutFieldName} = (\{layoutType})$LAYOUT.select(\{fieldElementPaths(field.name())});
            """);
        return layoutFieldName;
    }

    private String emitSizeFieldDecl(Declaration field) {
        String sizeFieldName = STR."\{field.name()}$SIZE";
        appendIndentedLines(STR."""
            private static final long \{sizeFieldName} = \{ClangSizeOf.getOrThrow(field) / 8};
            """);
        return sizeFieldName;
    }

    private String structOrUnionLayoutString(Type type) {
        return switch (type) {
            case Declared d when Utils.isStructOrUnion(type) -> structOrUnionLayoutString(0, d.tree(), 0);
            default -> throw new UnsupportedOperationException(type.toString());
        };
    }

    private static long recordMemberOffset(Declaration member) {
        if (member instanceof Variable) {
            return ClangOffsetOf.get(member).orElseThrow();
        } else {
            // anonymous struct
            return AnonymousStruct.getOrThrow((Scoped) member).offset().orElseThrow();
        }
    }

    private String structOrUnionLayoutString(long base, Declaration.Scoped scoped, int indent) {
        List<String> memberLayouts = new ArrayList<>();

        boolean isStruct = scoped.kind() == Scoped.Kind.STRUCT;

        long align = ClangAlignOf.getOrThrow(scoped) / 8;
        long offset = base;

        long size = 0L; // bits
        for (Declaration member : scoped.members()) {
            if (!Skip.isPresent(member)) {
                long nextOffset = recordMemberOffset(member);
                long delta = nextOffset - offset;
                if (delta > 0) {
                    memberLayouts.add(paddingLayoutString(delta / 8, indent + 1));
                    offset += delta;
                    if (isStruct) {
                        size += delta;
                    }
                }
                String memberLayout;
                if (member instanceof Variable var) {
                    memberLayout = layoutString(var.type(), align);
                    memberLayout = STR."\{indentString(indent + 1)}\{memberLayout}.withName(\"\{member.name()}\")";
                } else {
                    // anon struct
                    memberLayout = structOrUnionLayoutString(offset, (Scoped) member, indent + 1);
                }
                memberLayouts.add(memberLayout);
                // update offset and size
                long fieldSize = ClangSizeOf.getOrThrow(member);
                if (isStruct) {
                    offset += fieldSize;
                    size += fieldSize;
                } else {
                    size = Math.max(size, ClangSizeOf.getOrThrow(member));
                }
            }
        }
        long expectedSize = ClangSizeOf.getOrThrow(scoped);
        if (size != expectedSize) {
            long trailPadding = isStruct ?
                    (expectedSize - size) / 8 :
                    expectedSize / 8;
            memberLayouts.add(paddingLayoutString(trailPadding, indent + 1));
        }

        String prefix = isStruct ?
                STR."\{indentString(indent)}MemoryLayout.structLayout(\n" :
                STR."\{indentString(indent)}MemoryLayout.unionLayout(\n";
        String suffix = STR."\n\{indentString(indent)})";
        String layoutString = memberLayouts.stream()
                .collect(Collectors.joining(",\n", prefix, suffix));

        // the name is only useful for clients accessing the layout, jextract doesn't care about it
        String name = scoped.name().isEmpty() ?
                AnonymousStruct.anonName(scoped) : scoped.name();
        return STR."\{layoutString}.withName(\"\{name}\")";
    }
}<|MERGE_RESOLUTION|>--- conflicted
+++ resolved
@@ -267,13 +267,8 @@
                 return reinterpret(addr, 1, arena, cleanup);
             }
 
-<<<<<<< HEAD
-            public static MemorySegment reinterpret(MemorySegment addr, long elementCount, Arena scope, Consumer<MemorySegment> cleanup) {
-                return addr.reinterpret(layout().byteSize() * elementCount, scope, cleanup);
-=======
             public static MemorySegment reinterpret(MemorySegment addr, long elementCount, Arena arena, Consumer<MemorySegment> cleanup) {
-                return addr.reinterpret($LAYOUT().byteSize() * elementCount, arena, cleanup);
->>>>>>> 2a92b45c
+                return addr.reinterpret(layout().byteSize() * elementCount, arena, cleanup);
             }
             """);
     }
