/*
 * Copyright (c) 2020, 2023, Oracle and/or its affiliates. All rights reserved.
 * DO NOT ALTER OR REMOVE COPYRIGHT NOTICES OR THIS FILE HEADER.
 *
 * This code is free software; you can redistribute it and/or modify it
 * under the terms of the GNU General Public License version 2 only, as
 * published by the Free Software Foundation.  Oracle designates this
 * particular file as subject to the "Classpath" exception as provided
 * by Oracle in the LICENSE file that accompanied this code.
 *
 * This code is distributed in the hope that it will be useful, but WITHOUT
 * ANY WARRANTY; without even the implied warranty of MERCHANTABILITY or
 * FITNESS FOR A PARTICULAR PURPOSE.  See the GNU General Public License
 * version 2 for more details (a copy is included in the LICENSE file that
 * accompanied this code).
 *
 * You should have received a copy of the GNU General Public License version
 * 2 along with this work; if not, write to the Free Software Foundation,
 * Inc., 51 Franklin St, Fifth Floor, Boston, MA 02110-1301 USA.
 *
 * Please contact Oracle, 500 Oracle Parkway, Redwood Shores, CA 94065 USA
 * or visit www.oracle.com if you need additional information or have any
 * questions.
 */
package org.openjdk.jextract.impl;

import java.lang.foreign.FunctionDescriptor;
import java.lang.foreign.GroupLayout;
import java.lang.foreign.MemoryLayout;
import java.lang.foreign.SequenceLayout;
import java.lang.foreign.ValueLayout;
import org.openjdk.jextract.Declaration;
import org.openjdk.jextract.Type;
import org.openjdk.jextract.impl.DeclarationImpl.AnonymousStruct;
import org.openjdk.jextract.impl.DeclarationImpl.JavaFunctionalInterfaceName;
import org.openjdk.jextract.impl.DeclarationImpl.JavaName;
import org.openjdk.jextract.impl.DeclarationImpl.JavaParameterNames;

import java.lang.invoke.VarHandle;
import java.util.ArrayDeque;
import java.util.ArrayList;
import java.util.Collections;
import java.util.Deque;
import java.util.List;
import java.util.Optional;
import java.util.StringJoiner;

/**
 * This class generates static utilities class for C structs, unions.
 */
final class StructBuilder extends ClassSourceBuilder implements OutputFactory.Builder {

    private static final String MEMBER_MODS = "public static";

    private final Declaration.Scoped structTree;
    private final GroupLayout structLayout;
    private final Type structType;
    private final Deque<String> prefixElementNames;

    StructBuilder(SourceFileBuilder builder, String modifiers, String className,
                  ClassSourceBuilder enclosing, String runtimeHelperName, Declaration.Scoped structTree,
                  GroupLayout structLayout) {
        super(builder, modifiers, Kind.CLASS, className, null, enclosing, runtimeHelperName);
        this.structTree = structTree;
        this.structLayout = structLayout;
        this.structType = Type.declared(structTree);
        this.prefixElementNames = new ArrayDeque<>();
    }

    private String safeParameterName(String paramName) {
        return isEnclosedBySameName(paramName)? paramName + "$" : paramName;
    }

    private void pushPrefixElement(String prefixElementName) {
        prefixElementNames.push(prefixElementName);
    }

    private void popPrefixElement() {
        prefixElementNames.pop();
    }

    private List<String> prefixNamesList() {
        List<String> prefixes = new ArrayList<>(prefixElementNames);
        Collections.reverse(prefixes);
        return Collections.unmodifiableList(prefixes);
    }

    void begin() {
        if (!inAnonymousNested()) {
            if (isNested()) {
                sourceFileBuilder().incrAlign();
            }
            emitDocComment(structTree);
            classBegin();
            emitLayoutDecl();
        }
    }

    void end() {
        if (!inAnonymousNested()) {
            emitSizeof();
            emitAllocatorAllocate();
            emitAllocatorAllocateArray();
            emitOfAddressScoped();
            classEnd();
            if (isNested()) {
                // we are nested. Decrease align
                sourceFileBuilder().decrAlign();
            }
        } else {
            // we're in an anonymous struct which got merged into this one, return this very builder and keep it open
            popPrefixElement();
        }
    }

    private boolean inAnonymousNested() {
        return !prefixElementNames.isEmpty();
    }

    @Override
    public StructBuilder addStruct(Declaration.Scoped tree, GroupLayout layout) {
        if (AnonymousStruct.isPresent(tree)) {
            //nested anon struct - merge into this builder!
            String anonName = layout.name().orElseThrow();
            pushPrefixElement(anonName);
            return this;
        } else {
            StructBuilder builder = new StructBuilder(sourceFileBuilder(), "public static final",
                    JavaName.getOrThrow(tree), this, runtimeHelperName(), tree, layout);
            builder.begin();
            builder.emitPrivateDefaultConstructor();
            return builder;
        }
    }

    @Override
    public void addFunctionalInterface(String name, Type.Function funcType, FunctionDescriptor descriptor) {
        incrAlign();
<<<<<<< HEAD
        FunctionalInterfaceBuilder.generate(sourceFileBuilder(), JavaFunctionalInterfaceName.getOrThrow(declaration),
                this, runtimeHelperName(), funcType, descriptor, JavaParameterNames.get(funcType));
=======
        FunctionalInterfaceBuilder.generate(sourceFileBuilder(), name,
                this, funcType, descriptor, JavaParameterNames.get(funcType));
>>>>>>> 48741c04
        decrAlign();
    }

    @Override
    public void addVar(Declaration.Variable varTree, MemoryLayout layout, Optional<String> fiName) {
        String nativeName = varTree.name();
        String javaName = JavaName.getOrThrow(varTree);
        if (layout instanceof SequenceLayout || layout instanceof GroupLayout) {
            if (layout.byteSize() > 0) {
                emitSegmentGetter(javaName, nativeName, layout);
            }
        } else if (layout instanceof ValueLayout valueLayout) {
            String constantField = emitFieldVarHandle(javaName, nativeName, prefixNamesList());
            emitFieldDocComment(varTree, "Getter for field:");
            emitFieldGetter(constantField, javaName, valueLayout.carrier());
            emitFieldDocComment(varTree, "Setter for field:");
            emitFieldSetter(constantField, javaName, valueLayout.carrier());
            emitIndexedFieldGetter(constantField, javaName, valueLayout.carrier());
            emitIndexedFieldSetter(constantField, javaName, valueLayout.carrier());
            if (fiName.isPresent()) {
                emitFunctionalInterfaceGetter(fiName.get(), javaName);
            }
        }
    }

    private void emitFieldDocComment(Declaration.Variable varTree, String header) {
        incrAlign();
        emitDocComment(varTree, header);
        decrAlign();
    }

    private void emitFunctionalInterfaceGetter(String fiName, String javaName) {
        appendIndentedLines(STR."""
            public static \{fiName} \{javaName}(MemorySegment segment, Arena scope) {
                return \{fiName}.ofAddress(\{javaName}$get(segment), scope);
            }
            """);
    }

    private void emitFieldGetter(String vhConstant, String javaName, Class<?> type) {
        String seg = safeParameterName("seg");
        appendIndentedLines(STR."""
            public static \{type.getSimpleName()} \{javaName}$get(MemorySegment \{seg}) {
                return (\{type.getName()}) \{vhConstant}.get(\{seg}, 0L);
            }
            """);
    }

    private void emitFieldSetter(String vhConstant, String javaName, Class<?> type) {
        String seg = safeParameterName("seg");
        String x = safeParameterName("x");
        appendIndentedLines(STR."""
            public static void \{javaName}$set(MemorySegment \{seg}, \{type.getSimpleName()} \{x}) {
                \{vhConstant}.set(\{seg}, 0L, \{x});
            }
            """);
    }

    private MemoryLayout.PathElement[] elementPaths(String nativeFieldName) {
        List<String> prefixElements = prefixNamesList();
        MemoryLayout.PathElement[] elems = new MemoryLayout.PathElement[prefixElements.size() + 1];
        int i = 0;
        for (; i < prefixElements.size(); i++) {
            elems[i] = MemoryLayout.PathElement.groupElement(prefixElements.get(i));
        }
        elems[i] = MemoryLayout.PathElement.groupElement(nativeFieldName);
        return elems;
    }

    private void emitSegmentGetter(String javaName, String nativeName, MemoryLayout layout) {
        String seg = safeParameterName("seg");
        appendIndentedLines(STR."""
            public static MemorySegment \{javaName}$slice(MemorySegment \{seg}) {
                return \{seg}.asSlice(\{structLayout.byteOffset(elementPaths(nativeName))}, \{layout.byteSize()});
            }
            """);
    }

    private void emitSizeof() {
        appendIndentedLines("""
            public static long sizeof() { return $LAYOUT().byteSize(); }
            """);
    }

    private void emitAllocatorAllocate() {
        appendIndentedLines("""
            public static MemorySegment allocate(SegmentAllocator allocator) { return allocator.allocate($LAYOUT()); }
            """);
    }

    private void emitAllocatorAllocateArray() {
        appendIndentedLines("""
            public static MemorySegment allocateArray(long len, SegmentAllocator allocator) {
                return allocator.allocate(MemoryLayout.sequenceLayout(len, $LAYOUT()));
            }
            """);
    }

    private void emitOfAddressScoped() {
        appendIndentedLines("""
            public static MemorySegment ofAddress(MemorySegment addr, Arena scope) {
                return addr.reinterpret($LAYOUT().byteSize(), scope, null);
            }
            """);
    }

    private void emitIndexedFieldGetter(String vhConstant, String javaName, Class<?> type) {
        String index = safeParameterName("index");
        String seg = safeParameterName("seg");
        appendIndentedLines(STR."""
            public static \{type.getSimpleName()} \{javaName}$get(MemorySegment \{seg}, long \{index}) {
                return (\{type.getName()}) \{vhConstant}.get(\{seg}, \{index} * sizeof());
            }
            """);
    }

    private void emitIndexedFieldSetter(String vhConstant, String javaName, Class<?> type) {
        String index = safeParameterName("index");
        String seg = safeParameterName("seg");
        String x = safeParameterName("x");
        appendIndentedLines(STR."""
            public static void \{javaName}$set(MemorySegment \{seg}, long \{index}, \{type.getSimpleName()} \{x}) {
                \{vhConstant}.set(\{seg}, \{index} * sizeof(), \{x});
            }
            """);
    }

    private void emitLayoutDecl() {
        appendIndentedLines(STR."""
            private static final MemoryLayout $LAYOUT = \{layoutString(0, structLayout)};

            public static final MemoryLayout $LAYOUT() {
                return $LAYOUT;
            }
            """);
    }

    private String emitFieldVarHandle(String javaName, String nativeName, List<String> prefixElementNames) {
        String mangledName = mangleName(javaName, VarHandle.class);
        appendIndentedLines(STR."""
            private static final VarHandle \{mangledName} = $LAYOUT.varHandle(\{pathElementStr(nativeName, prefixElementNames)});

            \{MEMBER_MODS} VarHandle \{mangledName}() {
                return \{mangledName};
            }
            """);
        return mangledName;
    }

    private static String pathElementStr(String nativeName, List<String> prefixElementNames) {
        StringJoiner joiner = new StringJoiner(", ");
        for (String prefixElementName : prefixElementNames) {
            joiner.add(STR."MemoryLayout.PathElement.groupElement(\"\{prefixElementName}\")");
        }
        joiner.add(STR."MemoryLayout.PathElement.groupElement(\"\{nativeName}\")");
        return joiner.toString();
    }
}<|MERGE_RESOLUTION|>--- conflicted
+++ resolved
@@ -136,13 +136,8 @@
     @Override
     public void addFunctionalInterface(String name, Type.Function funcType, FunctionDescriptor descriptor) {
         incrAlign();
-<<<<<<< HEAD
-        FunctionalInterfaceBuilder.generate(sourceFileBuilder(), JavaFunctionalInterfaceName.getOrThrow(declaration),
+        FunctionalInterfaceBuilder.generate(sourceFileBuilder(), name,
                 this, runtimeHelperName(), funcType, descriptor, JavaParameterNames.get(funcType));
-=======
-        FunctionalInterfaceBuilder.generate(sourceFileBuilder(), name,
-                this, funcType, descriptor, JavaParameterNames.get(funcType));
->>>>>>> 48741c04
         decrAlign();
     }
 
