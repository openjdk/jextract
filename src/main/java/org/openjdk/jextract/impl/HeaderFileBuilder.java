/*
 * Copyright (c) 2020, 2025, Oracle and/or its affiliates. All rights reserved.
 * DO NOT ALTER OR REMOVE COPYRIGHT NOTICES OR THIS FILE HEADER.
 *
 * This code is free software; you can redistribute it and/or modify it
 * under the terms of the GNU General Public License version 2 only, as
 * published by the Free Software Foundation.  Oracle designates this
 * particular file as subject to the "Classpath" exception as provided
 * by Oracle in the LICENSE file that accompanied this code.
 *
 * This code is distributed in the hope that it will be useful, but WITHOUT
 * ANY WARRANTY; without even the implied warranty of MERCHANTABILITY or
 * FITNESS FOR A PARTICULAR PURPOSE.  See the GNU General Public License
 * version 2 for more details (a copy is included in the LICENSE file that
 * accompanied this code).
 *
 * You should have received a copy of the GNU General Public License version
 * 2 along with this work; if not, write to the Free Software Foundation,
 * Inc., 51 Franklin St, Fifth Floor, Boston, MA 02110-1301 USA.
 *
 * Please contact Oracle, 500 Oracle Parkway, Redwood Shores, CA 94065 USA
 * or visit www.oracle.com if you need additional information or have any
 * questions.
 */
package org.openjdk.jextract.impl;

import java.lang.foreign.MemorySegment;
import java.lang.foreign.SegmentAllocator;

import org.openjdk.jextract.Declaration;
import org.openjdk.jextract.Type;
import org.openjdk.jextract.impl.DeclarationImpl.JavaName;

import java.lang.invoke.MethodType;
import java.util.ArrayList;
import java.util.HashSet;
import java.util.List;
import java.util.Objects;
import java.util.Set;
import java.util.StringJoiner;
import java.util.stream.Collectors;
import java.util.stream.IntStream;

/**
 * A helper class to generate header interface class in source form.
 * After aggregating various constituents of a .java source, build
 * method is called to get overall generated source string.
 */
class HeaderFileBuilder extends ClassSourceBuilder {

    private final static String ASMLABEL = "AsmLabelAttr";

    private static final boolean isMacOSX =
            System.getProperty("os.name", "unknown").contains("OS X");

    private final Set<String> holderClassNames = new HashSet<>();

    HeaderFileBuilder(SourceFileBuilder builder, String className, String superName, String runtimeHelperName) {
        super(builder, "public", Kind.CLASS, className, superName, null, runtimeHelperName);
    }

    public void addVar(Declaration.Variable varTree) {
        String javaName = JavaName.getOrThrow(varTree);
        appendBlankLine();
        String holderClass = emitVarHolderClass(varTree, javaName);
        if (Utils.isArray(varTree.type()) || Utils.isStructOrUnion(varTree.type())) {
            emitGlobalSegmentGetter(holderClass, javaName, varTree, "Getter for variable:");
            emitGlobalSegmentSetter(holderClass, javaName, varTree, "Setter for variable:");
            int dims = Utils.dimensions(varTree.type()).size();
            if (dims > 0) {
                IndexList indexList = IndexList.of(dims);
                emitGlobalArrayGetter(holderClass, indexList, javaName, varTree, "Indexed getter for variable:");
                emitGlobalArraySetter(holderClass, indexList, javaName, varTree, "Indexed setter for variable:");
            }
        } else if (Utils.isPointer(varTree.type()) || Utils.isPrimitive(varTree.type())) {
            emitGlobalGetter(holderClass, javaName, varTree, "Getter for variable:");
            emitGlobalSetter(holderClass, javaName, varTree, "Setter for variable:");
        } else {
            throw new IllegalArgumentException("Tree type not handled: " + varTree.type());
        }
    }

    public void addFunction(Declaration.Function funcTree) {
        String nativeName = funcTree.name();
        boolean isVarargs = funcTree.type().varargs();
        boolean needsAllocator = Utils.isStructOrUnion(funcTree.type().returnType());
        List<String> parameterNames = funcTree.parameters().
                stream().
                map(JavaName::getOrThrow).
                toList();


        emitFunctionWrapper(JavaName.getOrThrow(funcTree), nativeName,
                needsAllocator, isVarargs, parameterNames, funcTree);
    }

    private String lookupName(Declaration decl) {
        var attrs = decl.getAttribute(Declaration.ClangAttributes.class);
        if (attrs.isPresent() && attrs.get().attributes().containsKey(ASMLABEL)) {
            String asmLabel = attrs.get().attributes().get(ASMLABEL).get(0);
            return isMacOSX ?
                    asmLabel.substring(1) : // skip leading "_"
                    asmLabel;
        } else {
            return decl.name();
        }
    }

    public void addConstant(Declaration.Constant constantTree) {
        Object value = constantTree.value();
        emitConstant(Utils.carrierFor(constantTree.type()), JavaName.getOrThrow(constantTree), value, constantTree);
    }

    // private generation

    private static List<String> finalizeParameterNames(List<String> parameterNames, boolean needsAllocator, boolean isVarArg) {
        List<String> result = new ArrayList<>();

        int i = 0;
        for (; i < parameterNames.size(); i++) {
            String name = parameterNames.get(i);
            if (name.isEmpty()) {
                name = "x" + i;
            }
            result.add(name);
        }

        if (isVarArg) {
            result.add("x" + i);
        }

        if (needsAllocator) {
            String allocatorName = "allocator";
            while (result.contains(allocatorName)) {
                allocatorName = "_" + allocatorName;
            }
            result.add(0, allocatorName);
        }

        return result;
    }

    private static String paramExprs(MethodType type, List<String> parameterNames, boolean isVarArg) {
        assert parameterNames.size() >= type.parameterCount();
        StringJoiner sb = new StringJoiner(", ");
        int i = 0;
        for (; i < type.parameterCount(); i++) {
            String pName = parameterNames.get(i);
            sb.add(type.parameterType(i).getSimpleName() + " " + pName);
        }

        if (isVarArg) {
            sb.add("Object... " + parameterNames.get(i));
        }

        return sb.toString();
    }

    private void emitFunctionWrapper(String javaName, String nativeName, boolean needsAllocator,
                                     boolean isVarArg, List<String> parameterNames, Declaration.Function decl) {
        MethodType declType = Utils.methodTypeFor(decl.type());
        List<String> finalParamNames = finalizeParameterNames(parameterNames, needsAllocator, isVarArg);
        if (needsAllocator) {
            declType = declType.insertParameterTypes(0, SegmentAllocator.class);
        }

        String retType = declType.returnType().getSimpleName();
        boolean isVoid = declType.returnType().equals(void.class);
        String returnNoCast = isVoid ? "" : "return ";
        String returnWithCast = isVoid ? "" : String.format("%1$s(%2$s)", returnNoCast, retType);
        String paramList = String.join(", ", finalParamNames);
        String traceArgList = paramList.isEmpty() ?
                String.format("\"%1$s\"", nativeName) :
                String.format("\"%1$s\", %2$s", nativeName, paramList);
        incrAlign();
        if (!isVarArg) {
            String holderClass = newHolderClassName(javaName);
            appendLines("""

                private static class %1$s {
                    public static final FunctionDescriptor DESC = %2$s;

                    public static final MemorySegment ADDR = SYMBOL_LOOKUP.findOrThrow("%3$s");

                    public static final MethodHandle HANDLE = Linker.nativeLinker().downcallHandle(ADDR, DESC);
                }
                """, holderClass, functionDescriptorString(1, decl.type()),
                    lookupName(decl));
            appendBlankLine();
            emitDocComment(decl, "Function descriptor for:");
            appendLines("""
                public static FunctionDescriptor %1$s$descriptor() {
                    return %2$s.DESC;
                }
                """, javaName, holderClass);
            appendBlankLine();
            emitDocComment(decl, "Downcall method handle for:");
            appendLines("""
                public static MethodHandle %1$s$handle() {
                    return %2$s.HANDLE;
                }
                """, javaName, holderClass);
            appendBlankLine();
            emitDocComment(decl, "Address for:");
            appendLines("""
                public static MemorySegment %1$s$address() {
                    return %2$s.ADDR;
                }
                """, javaName, holderClass);
            appendBlankLine();
            emitDocComment(decl);
            appendLines("""
            public static %1$s %2$s(%3$s) {
                var mh$ = %4$s.HANDLE;
                try {
                    if (TRACE_DOWNCALLS) {
                        traceDowncall(%5$s);
                    }
                    %6$smh$.invokeExact(%7$s);
                } catch (Throwable ex$) {
                   throw new AssertionError("should not reach here", ex$);
                }
            }
            """, retType, javaName,
            paramExprs(declType, finalParamNames, isVarArg),
            holderClass, traceArgList, returnWithCast, paramList);
        } else {
            String invokerClassName = newHolderClassName(javaName);
            String paramExprs = paramExprs(declType, finalParamNames, isVarArg);
            appendBlankLine();
            emitDocComment(decl, "Variadic invoker class for:");
            appendLines("""
                public static class %1$s {
                    private static final FunctionDescriptor BASE_DESC = %2$s;
                    private static final MemorySegment ADDR = SYMBOL_LOOKUP.findOrThrow("%3$s");

                    private final MethodHandle handle;
                    private final FunctionDescriptor descriptor;
                    private final MethodHandle spreader;

                    private %4$s(MethodHandle handle, FunctionDescriptor descriptor, MethodHandle spreader) {
                        this.handle = handle;
                        this.descriptor = descriptor;
                        this.spreader = spreader;
                    }
                """, invokerClassName, functionDescriptorString(2, decl.type()),
                    lookupName(decl), invokerClassName);
            incrAlign();
            appendBlankLine();
            emitDocComment(decl, "Variadic invoker factory for:");
            appendLines("""
                public static %1$s makeInvoker(MemoryLayout... layouts) {
                    FunctionDescriptor desc$ = BASE_DESC.appendArgumentLayouts(layouts);
                    Linker.Option fva$ = Linker.Option.firstVariadicArg(BASE_DESC.argumentLayouts().size());
                    var mh$ = Linker.nativeLinker().downcallHandle(ADDR, desc$, fva$);
                    var spreader$ = mh$.asSpreader(Object[].class, layouts.length);
                    return new %1$s(mh$, desc$, spreader$);
                }
                """, invokerClassName);
            decrAlign();
            appendLines("""

                    /**
                     * {@return the address}
                     */
                    public static MemorySegment address() {
                        return ADDR;
                    }

                    /**
                     * {@return the specialized method handle}
                     */
                    public MethodHandle handle() {
                        return handle;
                    }

                    /**
                     * {@return the specialized descriptor}
                     */
                    public FunctionDescriptor descriptor() {
                        return descriptor;
                    }

                    public %1$s apply(%2$s) {
                        try {
                            if (TRACE_DOWNCALLS) {
                                traceDowncall(%3$s);
                            }
                            %4$s spreader.invokeExact(%5$s);
                        } catch(IllegalArgumentException | ClassCastException ex$)  {
                            throw ex$; // rethrow IAE from passing wrong number/type of args
                        } catch (Throwable ex$) {
                           throw new AssertionError("should not reach here", ex$);
                        }
                    }
                }
                """, retType, paramExprs, traceArgList, returnWithCast, paramList);
        }
        decrAlign();
    }

    void emitPrimitiveTypedef(Declaration.Typedef typedefTree, Type.Primitive primType, String name) {
        emitPrimitiveTypedefLayout(name, primType, typedefTree);
    }

    void emitPointerTypedef(Declaration.Typedef typedefTree, String name) {
        emitPrimitiveTypedefLayout(name, Type.pointer(), typedefTree);
    }

    void emitFirstHeaderPreamble(List<Options.Library> libraries, boolean useSystemLoadLibrary) {
        List<String> lookups = new ArrayList<>();
        // if legacy library loading is selected, load libraries (if any) into current loader
        if (useSystemLoadLibrary) {
            appendBlankLine();
            appendIndentedLines("""

                static {
                """);
            incrAlign();
            for (Options.Library lib : libraries) {
                String method = lib.specKind() == Options.Library.SpecKind.PATH ? "load" : "loadLibrary";
                appendIndentedLines("System.%1$s(\"%2$s\");", method, lib.toQuotedName());
            }
            decrAlign();
            appendIndentedLines("""
                }
                """);
        } else {
            // otherwise, add a library lookup per library (if any)
            libraries.stream() // add library lookups (if any)
                    .map(l -> l.specKind() == Options.Library.SpecKind.PATH ?
                            String.format("SymbolLookup.libraryLookup(\"%1$s\", LIBRARY_ARENA)", l.toQuotedName()) :
                            String.format("SymbolLookup.libraryLookup(System.mapLibraryName(\"%1$s\"), LIBRARY_ARENA)", l.toQuotedName()))
                    .collect(Collectors.toCollection(() -> lookups));
        }

        lookups.add("SymbolLookup.loaderLookup()"); // fallback to loader lookup
        lookups.add("Linker.nativeLinker().defaultLookup()"); // fallback to native lookup

        // wrap all lookups (but the first) with ".or(...)"
        List<String> lookupCalls = new ArrayList<>();
        boolean isFirst = true;
        for (String lookup : lookups) {
            lookupCalls.add(isFirst ? lookup : String.format(".or(%1$s)", lookup));
            isFirst = false;
        }

        // chain all the calls together into a combined symbol lookup
        appendBlankLine();
        appendIndentedLines(lookupCalls.stream()
                .collect(Collectors.joining(String.format("\n%1$s", indentString(2)), "static final SymbolLookup SYMBOL_LOOKUP = ", ";")));
    }

    void emitRuntimeHelperMethods() {
        appendIndentedLines("""

            static final Arena LIBRARY_ARENA = Arena.ofAuto();
            static final boolean TRACE_DOWNCALLS = Boolean.getBoolean("jextract.trace.downcalls");

            static void traceDowncall(String name, Object... args) {
                 String traceArgs = Arrays.stream(args)
                               .map(Object::toString)
                               .collect(Collectors.joining(", "));
                 System.out.printf("%s(%s)\\n", name, traceArgs);
            }

<<<<<<< HEAD
            static MemorySegment findOrThrow(String symbol) {
                return SYMBOL_LOOKUP.findOrThrow(symbol);
=======
            static MethodHandle upcallHandle(Class<?> fi, String name, FunctionDescriptor fdesc) {
                try {
                    return MethodHandles.lookup().findVirtual(fi, name, fdesc.toMethodType());
                } catch (ReflectiveOperationException ex) {
                    throw new AssertionError(ex);
                }
>>>>>>> 3fe6e4ea
            }

            static MemoryLayout align(MemoryLayout layout, long align) {
                return switch (layout) {
                    case PaddingLayout p -> p;
                    case ValueLayout v -> v.withByteAlignment(align);
                    case GroupLayout g -> {
                        MemoryLayout[] alignedMembers = g.memberLayouts().stream()
                                .map(m -> align(m, align)).toArray(MemoryLayout[]::new);
                        yield g instanceof StructLayout ?
                                MemoryLayout.structLayout(alignedMembers) : MemoryLayout.unionLayout(alignedMembers);
                    }
                    case SequenceLayout s -> MemoryLayout.sequenceLayout(s.elementCount(), align(s.elementLayout(), align));
                };
            }
            """);
    }

    private void emitGlobalGetter(String holderClass, String javaName,
                                  Declaration.Variable decl, String docHeader) {
        appendBlankLine();
        incrAlign();
        emitDocComment(decl, docHeader);
        Class<?> type = Utils.carrierFor(decl.type());
        appendLines("""
            public static %1$s %2$s() {
                return %3$s.SEGMENT.get(%3$s.LAYOUT, 0L);
            }
            """, type.getSimpleName(), javaName, holderClass);
        decrAlign();
    }

    private void emitGlobalSetter(String holderClass, String javaName,
                                  Declaration.Variable decl, String docHeader) {
        appendBlankLine();
        incrAlign();
        emitDocComment(decl, docHeader);
        Class<?> type = Utils.carrierFor(decl.type());
        appendLines("""
            public static void %1$s(%2$s varValue) {
                %3$s.SEGMENT.set(%3$s.LAYOUT, 0L, varValue);
            }
            """, javaName, type.getSimpleName(), holderClass);
        decrAlign();
    }

    private void emitGlobalSegmentGetter(String holderClass, String javaName,
                                         Declaration.Variable varTree, String docHeader) {
        appendBlankLine();
        incrAlign();
        emitDocComment(varTree, docHeader);
        appendLines("""
            public static MemorySegment %1$s() {
                return %2$s.SEGMENT;
            }
            """, javaName, holderClass);
        decrAlign();
    }

    private void emitGlobalSegmentSetter(String holderClass, String javaName,
                                         Declaration.Variable varTree, String docHeader) {
        appendBlankLine();
        incrAlign();
        emitDocComment(varTree, docHeader);
        appendLines("""
            public static void %1$s(MemorySegment varValue) {
                MemorySegment.copy(varValue, 0L, %2$s.SEGMENT, 0L, %2$s.LAYOUT.byteSize());
            }
            """, javaName, holderClass);
        decrAlign();
    }

    private void emitGlobalArrayGetter(String holderClass, IndexList indexList,
                                       String javaName, Declaration.Variable varTree, String docHeader) {
        Type elemType = Utils.typeOrElemType(varTree.type());
        Class<?> typeCls = Utils.carrierFor(elemType);
        appendBlankLine();
        incrAlign();
        emitDocComment(varTree, docHeader);
        if (Utils.isStructOrUnion(elemType)) {
            appendLines("""
                public static MemorySegment %1$s(%2$s) {
                    try {
                        return (MemorySegment)%3$s.HANDLE.invokeExact(%3$s.SEGMENT, 0L, %4$s);
                    } catch (Throwable ex$) {
                        throw new AssertionError("should not reach here", ex$);
                    }
                }
                """, javaName, indexList.decl(), holderClass, indexList.use());
        } else {
            appendLines("""
                public static %1$s %2$s(%3$s) {
                    return (%1$s)%4$s.HANDLE.get(%4$s.SEGMENT, 0L, %5$s);
                }
                """, typeCls.getSimpleName(), javaName, indexList.decl(),
                    holderClass, indexList.use());
        }
        decrAlign();
    }

    private void emitGlobalArraySetter(String holderClass, IndexList indexList,
                                       String javaName, Declaration.Variable varTree, String docHeader) {
        Type elemType = Utils.typeOrElemType(varTree.type());
        Class<?> typeCls = Utils.carrierFor(elemType);
        appendBlankLine();
        incrAlign();
        emitDocComment(varTree, docHeader);
        if (Utils.isStructOrUnion(elemType)) {
            appendLines("""
                public static void %1$s(%2$s, MemorySegment varValue) {
                    MemorySegment.copy(varValue, 0L, %1$s(%3$s), 0L, %4$s.byteSize());
                }
                """, javaName, indexList.decl(), indexList.use(), layoutString(elemType));
        } else {
            appendLines("""
                public static void %1$s(%2$s, %3$s varValue) {
                    %4$s.HANDLE.set(%4$s.SEGMENT, 0L, %5$s, varValue);
                }
                """, javaName, indexList.decl(), typeCls.getSimpleName(), holderClass, indexList.use());
        }
        decrAlign();
    }

    private String emitVarHolderClass(Declaration.Variable var, String javaName) {
        Type varType = var.type();
        String mangledName = newHolderClassName(String.format("%1$s$constants", javaName));
        String layoutType = Utils.layoutCarrierFor(varType).getSimpleName();
        if (varType instanceof Type.Array) {
            List<Long> dimensions = Utils.dimensions(varType);
            String path = IntStream.range(0, dimensions.size())
                    .mapToObj(_ -> "sequenceElement()")
                    .collect(Collectors.joining(", "));
            Type elemType = Utils.typeOrElemType(varType);
            String accessHandle = Utils.isStructOrUnion(elemType) ?
                    "public static final MethodHandle HANDLE = LAYOUT.sliceHandle(" + path + ");" :
                    "public static final VarHandle HANDLE = LAYOUT.varHandle(" + path + ");\n";
            String dimsString = dimensions.stream().map(Object::toString)
                    .collect(Collectors.joining(", "));
            appendIndentedLines("""
                private static class %1$s {
                    public static final %2$s LAYOUT = %3$s;
                    public static final MemorySegment SEGMENT = SYMBOL_LOOKUP.findOrThrow("%4$s").reinterpret(LAYOUT.byteSize());
                %5$s
                    public static final long[] DIMS = { %6$s };
                }
                """, mangledName, layoutType, layoutString(varType),lookupName(var),
                    accessHandle, dimsString);
        } else {
            appendIndentedLines("""
                private static class %1$s {
                    public static final %2$s LAYOUT = %3$s;
                    public static final MemorySegment SEGMENT = SYMBOL_LOOKUP.findOrThrow("%4$s").reinterpret(LAYOUT.byteSize());
                }
                """, mangledName, layoutType, layoutString(varType), lookupName(var));
        }
        incrAlign();
        appendBlankLine();
        emitDocComment(var, "Layout for variable:");
        appendLines("""
                public static %1$s %2$s$layout() {
                    return %3$s.LAYOUT;
                }
                """, layoutType, javaName, mangledName);
        if (!Utils.isStructOrUnion(varType) && !Utils.isArray(varType)) {
            appendBlankLine();
            emitDocComment(var, "Segment for variable:");
            appendLines("""
                    public static MemorySegment %1$s$segment() {
                        return %2$s.SEGMENT;
                    }
                    """, javaName, mangledName);
        }
        if (varType instanceof Type.Array) {
            appendBlankLine();
            emitDocComment(var, "Dimensions for array variable:");
            appendLines("""
                public static long[] %1$s$dimensions() {
                    return %2$s.DIMS;
                }
                """, javaName, mangledName);
        }
        decrAlign();
        return mangledName;
    }

    private void emitConstant(Class<?> javaType, String constantName, Object value, Declaration declaration) {
        incrAlign();
        if (value instanceof String) {
            emitDocComment(declaration);
            appendLines("""
                public static %1$s %2$s() {
                    class Holder {
                        static final %1$s %2$s
                            = %3$s.LIBRARY_ARENA.allocateFrom("%4$s");
                    }
                    return Holder.%2$s;
                }
                """,
                javaType.getSimpleName(),
                constantName,
                runtimeHelperName(),
                Utils.quote(Objects.toString(value)));
        } else {
            appendLines("""
                private static final %1$s %2$s = %3$s;
                """,
                javaType.getSimpleName(),
                constantName,
                constantValue(javaType, value));
            emitDocComment(declaration);
            appendLines("""
                public static %1$s %2$s() {
                    return %2$s;
                }
                """,
                javaType.getSimpleName(),
                constantName);
        }
        decrAlign();
    }

    private String constantValue(Class<?> type, Object value) {
        if (type == MemorySegment.class) {
            return String.format("MemorySegment.ofAddress(%1$dL)", ((Number)value).longValue());
        } else {
            StringBuilder buf = new StringBuilder();
            if (type == float.class) {
                float f = ((Number)value).floatValue();
                if (Float.isFinite(f)) {
                    buf.append(value);
                    buf.append("f");
                } else {
                    buf.append("Float.valueOf(\"");
                    buf.append(value);
                    buf.append("\")");
                }
            } else if (type == long.class) {
                buf.append(value.toString());
                buf.append("L");
            } else if (type == double.class) {
                double d = ((Number)value).doubleValue();
                if (Double.isFinite(d)) {
                    buf.append(value);
                    buf.append("d");
                } else {
                    buf.append("Double.valueOf(\"");
                    buf.append(value);
                    buf.append("\")");
                }
            } else if (type == boolean.class) {
                boolean booleanValue = ((Number)value).byteValue() != 0;
                buf.append(booleanValue);
            } else if (value instanceof Number n) {
                buf.append("(" + type.getName() + ")");
                buf.append(n.longValue() + "L");
            } else {
                throw new IllegalArgumentException(String.format("Unhandled type: %1$s, or value: %2$s", type, value));
            }
            return buf.toString();
        }
    }

    private void emitPrimitiveTypedefLayout(String javaName, Type type, Declaration declaration) {
        incrAlign();
        emitDocComment(declaration);
        appendLines("""
        public static final %1$s %2$s = %3$s;
        """, Utils.layoutCarrierFor(type).getSimpleName(), javaName, layoutString(type));
        decrAlign();
    }

    private String newHolderClassName(String javaName) {
        String holderClassName = javaName;
        while (!holderClassNames.add(holderClassName.toLowerCase())) {
            holderClassName += "$";
        }
        return holderClassName;
    }
}<|MERGE_RESOLUTION|>--- conflicted
+++ resolved
@@ -364,19 +364,6 @@
                  System.out.printf("%s(%s)\\n", name, traceArgs);
             }
 
-<<<<<<< HEAD
-            static MemorySegment findOrThrow(String symbol) {
-                return SYMBOL_LOOKUP.findOrThrow(symbol);
-=======
-            static MethodHandle upcallHandle(Class<?> fi, String name, FunctionDescriptor fdesc) {
-                try {
-                    return MethodHandles.lookup().findVirtual(fi, name, fdesc.toMethodType());
-                } catch (ReflectiveOperationException ex) {
-                    throw new AssertionError(ex);
-                }
->>>>>>> 3fe6e4ea
-            }
-
             static MemoryLayout align(MemoryLayout layout, long align) {
                 return switch (layout) {
                     case PaddingLayout p -> p;
